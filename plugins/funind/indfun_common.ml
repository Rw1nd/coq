open Names
open Pp
open Libnames
open Globnames
open Refiner
let mk_prefix pre id = Id.of_string (pre^(Id.to_string id))
let mk_rel_id = mk_prefix "R_"
let mk_correct_id id = Nameops.add_suffix (mk_rel_id id) "_correct"
let mk_complete_id id = Nameops.add_suffix (mk_rel_id id) "_complete"
let mk_equation_id id = Nameops.add_suffix id "_equation"

let msgnl m =
  ()

let fresh_id avoid s = Namegen.next_ident_away_in_goal (Id.of_string s) avoid

let fresh_name avoid s = Name (fresh_id avoid s)

let get_name avoid ?(default="H") = function
  | Anonymous -> fresh_name avoid default
  | Name n -> Name n

let array_get_start a =
  try
    Array.init
      (Array.length a - 1)
      (fun i -> a.(i))
  with Invalid_argument "index out of bounds" ->
    invalid_arg "array_get_start"

let id_of_name = function
    Name id -> id
  | _ -> raise Not_found

let locate  ref =
    let (loc,qid) = qualid_of_reference ref in
    Nametab.locate qid

let locate_ind ref =
  match locate ref with
    | IndRef x -> x
    | _ -> raise Not_found

let locate_constant ref =
  match locate ref with
    | ConstRef x -> x
    | _ -> raise Not_found


let locate_with_msg msg f x =
  try f x
  with Not_found -> raise (CErrors.UserError(None, msg))


let filter_map filter f =
  let rec it = function
    | [] -> []
    | e::l ->
	if filter e
	then
	  (f e) :: it l
	else it l
  in
  it


let chop_rlambda_n  =
  let rec chop_lambda_n acc n rt =
      if n == 0
      then List.rev acc,rt
      else
	match rt with
	  | Glob_term.GLambda(_,name,k,t,b) -> chop_lambda_n ((name,t,None)::acc) (n-1) b
	  | Glob_term.GLetIn(_,name,v,t,b) -> chop_lambda_n ((name,v,t)::acc) (n-1) b
	  | _ ->
	      raise (CErrors.UserError(Some "chop_rlambda_n",
				    str "chop_rlambda_n: Not enough Lambdas"))
  in
  chop_lambda_n []

let chop_rprod_n  =
  let rec chop_prod_n acc n rt =
      if n == 0
      then List.rev acc,rt
      else
	match rt with
	  | Glob_term.GProd(_,name,k,t,b) -> chop_prod_n ((name,t)::acc) (n-1) b
	  | _ -> raise (CErrors.UserError(Some "chop_rprod_n",str "chop_rprod_n: Not enough products"))
  in
  chop_prod_n []



let list_union_eq eq_fun l1 l2 =
  let rec urec = function
    | [] -> l2
    | a::l -> if List.exists (eq_fun a) l2 then urec l else a::urec l
  in
  urec l1

let list_add_set_eq eq_fun x l =
  if List.exists (eq_fun x) l then l else x::l




let const_of_id id =
  let _,princ_ref =
    qualid_of_reference (Libnames.Ident (Loc.ghost,id))
  in
  try Constrintern.locate_reference princ_ref
  with Not_found ->
    CErrors.user_err ~hdr:"IndFun.const_of_id"
      (str "cannot find " ++ Nameops.pr_id id)

let def_of_const t =
   match (Term.kind_of_term t) with
    Term.Const sp ->
      (try (match Environ.constant_opt_value_in (Global.env()) sp with
             | Some c -> c
	     | _ -> assert false)
       with Not_found -> assert false)
    |_ -> assert false

let coq_constant s =
  Coqlib.gen_constant_in_modules "RecursiveDefinition"
    Coqlib.init_modules s;;

let find_reference sl s =
  let dp = Names.DirPath.make (List.rev_map Id.of_string sl) in
  Nametab.locate (make_qualid dp (Id.of_string s))

let eq = lazy(EConstr.of_constr (coq_constant "eq"))
let refl_equal = lazy(EConstr.of_constr (coq_constant "eq_refl"))

(*****************************************************************)
(* Copy of the standart save mechanism but without the much too  *)
(* slow reduction function                                       *)
(*****************************************************************)
open Entries
open Decl_kinds
open Declare

let definition_message = Declare.definition_message

let get_locality = function
| Discharge -> true
| Local -> true
| Global -> false

let save with_clean id const (locality,_,kind) hook =
  let fix_exn = Future.fix_exn_of const.const_entry_body in
  let l,r = match locality with
    | Discharge when Lib.sections_are_opened () ->
        let k = Kindops.logical_kind_of_goal_kind kind in
	let c = SectionLocalDef const in
	let _ = declare_variable id (Lib.cwd(), c, k) in
	(Local, VarRef id)
    | Discharge | Local | Global ->
        let local = get_locality locality in
        let k = Kindops.logical_kind_of_goal_kind kind in
        let kn = declare_constant id ~local (DefinitionEntry const, k) in
	(locality, ConstRef kn)
  in
  if with_clean then  Pfedit.delete_current_proof ();
  CEphemeron.iter_opt hook (fun f -> Lemmas.call_hook fix_exn f l r);
  definition_message id



let cook_proof _ =
  let (id,(entry,_,strength)) = Pfedit.cook_proof () in
  (id,(entry,strength))

let get_proof_clean do_reduce =
  let result = cook_proof do_reduce in
  Pfedit.delete_current_proof ();
  result

let with_full_print f a =
  let old_implicit_args = Impargs.is_implicit_args ()
  and old_strict_implicit_args =  Impargs.is_strict_implicit_args ()
  and old_contextual_implicit_args = Impargs.is_contextual_implicit_args () in
  let old_rawprint = !Flags.raw_print in
  let old_printuniverses = !Constrextern.print_universes in
  Constrextern.print_universes := true;
  Flags.raw_print := true;
  Impargs.make_implicit_args false;
  Impargs.make_strict_implicit_args false;
  Impargs.make_contextual_implicit_args false;
  Impargs.make_contextual_implicit_args false;
  Dumpglob.pause ();
  try
    let res = f a in
    Impargs.make_implicit_args old_implicit_args;
    Impargs.make_strict_implicit_args old_strict_implicit_args;
    Impargs.make_contextual_implicit_args old_contextual_implicit_args;
    Flags.raw_print := old_rawprint;
    Constrextern.print_universes := old_printuniverses;
    Dumpglob.continue ();
    res
  with
    | reraise ->
	Impargs.make_implicit_args old_implicit_args;
	Impargs.make_strict_implicit_args old_strict_implicit_args;
	Impargs.make_contextual_implicit_args old_contextual_implicit_args;
	Flags.raw_print := old_rawprint;
	Constrextern.print_universes := old_printuniverses;
	Dumpglob.continue ();
	raise reraise






(**********************)

type function_info =
    {
      function_constant : constant;
      graph_ind : inductive;
      equation_lemma : constant option;
      correctness_lemma : constant option;
      completeness_lemma : constant option;
      rect_lemma : constant option;
      rec_lemma : constant option;
      prop_lemma : constant option;
      is_general : bool; (* Has this function been defined using general recursive definition *)
    }


(* type function_db  = function_info list *)

(* let function_table = ref ([] : function_db) *)


let from_function = Summary.ref Cmap_env.empty ~name:"functions_db_fn"
let from_graph = Summary.ref Indmap.empty ~name:"functions_db_gr"

(*
let rec do_cache_info finfo = function
  | [] -> raise Not_found
  | (finfo'::finfos as l) ->
      if finfo' == finfo then l
      else if finfo'.function_constant = finfo.function_constant
      then finfo::finfos
      else
	let res = do_cache_info finfo finfos in
	if res == finfos then l else  finfo'::l


let cache_Function (_,(finfos)) =
  let new_tbl =
    try do_cache_info finfos !function_table
    with Not_found -> finfos::!function_table
  in
  if new_tbl != !function_table
  then function_table := new_tbl
*)

let cache_Function (_,finfos) =
  from_function := Cmap_env.add finfos.function_constant finfos !from_function;
  from_graph := Indmap.add finfos.graph_ind finfos !from_graph


let load_Function _  = cache_Function
let subst_Function (subst,finfos) =
  let do_subst_con c = Mod_subst.subst_constant subst c
  and do_subst_ind i = Mod_subst.subst_ind subst i
  in
  let function_constant' = do_subst_con finfos.function_constant in
  let graph_ind' = do_subst_ind finfos.graph_ind in
  let equation_lemma' = Option.smartmap do_subst_con finfos.equation_lemma in
  let correctness_lemma' = Option.smartmap do_subst_con finfos.correctness_lemma in
  let completeness_lemma' = Option.smartmap do_subst_con finfos.completeness_lemma in
  let rect_lemma' = Option.smartmap do_subst_con finfos.rect_lemma in
  let rec_lemma' = Option.smartmap do_subst_con finfos.rec_lemma in
  let prop_lemma' =  Option.smartmap do_subst_con finfos.prop_lemma in
  if function_constant' == finfos.function_constant &&
    graph_ind' == finfos.graph_ind &&
    equation_lemma' == finfos.equation_lemma &&
    correctness_lemma' == finfos.correctness_lemma &&
    completeness_lemma' == finfos.completeness_lemma &&
    rect_lemma' == finfos.rect_lemma &&
    rec_lemma' == finfos.rec_lemma &&
    prop_lemma' == finfos.prop_lemma
  then finfos
  else
    { function_constant = function_constant';
      graph_ind = graph_ind';
      equation_lemma = equation_lemma' ;
      correctness_lemma = correctness_lemma' ;
      completeness_lemma = completeness_lemma' ;
      rect_lemma = rect_lemma' ;
      rec_lemma = rec_lemma';
      prop_lemma = prop_lemma';
      is_general = finfos.is_general
    }

let classify_Function infos = Libobject.Substitute infos


let discharge_Function (_,finfos) =
  let function_constant' = Lib.discharge_con finfos.function_constant
  and graph_ind' = Lib.discharge_inductive finfos.graph_ind
  and equation_lemma' = Option.smartmap Lib.discharge_con finfos.equation_lemma
  and correctness_lemma' = Option.smartmap Lib.discharge_con finfos.correctness_lemma
  and completeness_lemma' = Option.smartmap Lib.discharge_con finfos.completeness_lemma
  and rect_lemma' = Option.smartmap Lib.discharge_con finfos.rect_lemma
  and rec_lemma' = Option.smartmap Lib.discharge_con finfos.rec_lemma
  and prop_lemma' = Option.smartmap Lib.discharge_con finfos.prop_lemma
  in
  if function_constant' == finfos.function_constant &&
    graph_ind' == finfos.graph_ind &&
    equation_lemma' == finfos.equation_lemma &&
    correctness_lemma' == finfos.correctness_lemma &&
    completeness_lemma' == finfos.completeness_lemma &&
    rect_lemma' == finfos.rect_lemma &&
    rec_lemma' == finfos.rec_lemma &&
    prop_lemma' == finfos.prop_lemma
  then Some finfos
  else
    Some { function_constant = function_constant' ;
	   graph_ind = graph_ind' ;
	   equation_lemma = equation_lemma' ;
	   correctness_lemma = correctness_lemma' ;
	   completeness_lemma = completeness_lemma';
	   rect_lemma = rect_lemma';
	   rec_lemma = rec_lemma';
	   prop_lemma = prop_lemma' ;
	   is_general = finfos.is_general
	 }

open Term

let pr_ocst c =
  Option.fold_right (fun v acc -> Printer.pr_lconstr (mkConst v)) c (mt ())

let pr_info f_info =
  str "function_constant := " ++
  Printer.pr_lconstr (mkConst f_info.function_constant)++ fnl () ++
  str "function_constant_type := " ++
  (try
     Printer.pr_lconstr
       (Global.type_of_global_unsafe (ConstRef f_info.function_constant))
   with e when CErrors.noncritical e -> mt ()) ++ fnl () ++
  str "equation_lemma := " ++ pr_ocst f_info.equation_lemma ++ fnl () ++
  str "completeness_lemma :=" ++ pr_ocst f_info.completeness_lemma ++ fnl () ++
  str "correctness_lemma := " ++ pr_ocst f_info.correctness_lemma ++ fnl () ++
  str "rect_lemma := " ++ pr_ocst f_info.rect_lemma ++ fnl () ++
  str "rec_lemma := " ++ pr_ocst f_info.rec_lemma ++ fnl () ++
  str "prop_lemma := " ++ pr_ocst f_info.prop_lemma ++ fnl () ++
  str "graph_ind := " ++ Printer.pr_lconstr (mkInd f_info.graph_ind) ++ fnl ()

let pr_table tb =
  let l = Cmap_env.fold (fun k v acc -> v::acc) tb [] in
  Pp.prlist_with_sep fnl pr_info l

let in_Function : function_info -> Libobject.obj =
  Libobject.declare_object
    {(Libobject.default_object "FUNCTIONS_DB") with
       Libobject.cache_function = cache_Function;
       Libobject.load_function  = load_Function;
       Libobject.classify_function  = classify_Function;
       Libobject.subst_function = subst_Function;
       Libobject.discharge_function = discharge_Function
(*        Libobject.open_function = open_Function; *)
    }


let find_or_none id =
  try Some
    (match Nametab.locate (qualid_of_ident id) with ConstRef c -> c | _ -> CErrors.anomaly (Pp.str "Not a constant")
    )
  with Not_found -> None



let find_Function_infos f =
  Cmap_env.find f !from_function


let find_Function_of_graph ind =
  Indmap.find ind !from_graph

let update_Function finfo =
  (* Pp.msgnl (pr_info finfo); *)
  Lib.add_anonymous_leaf (in_Function finfo)
			 

let add_Function is_general f =
  let f_id = Label.to_id (con_label f) in
  let equation_lemma = find_or_none (mk_equation_id f_id)
  and correctness_lemma = find_or_none (mk_correct_id f_id)
  and completeness_lemma = find_or_none (mk_complete_id f_id)
  and rect_lemma = find_or_none (Nameops.add_suffix f_id "_rect")
  and rec_lemma = find_or_none (Nameops.add_suffix f_id "_rec")
  and prop_lemma = find_or_none (Nameops.add_suffix f_id "_ind")
  and graph_ind =
    match Nametab.locate (qualid_of_ident (mk_rel_id f_id))
    with | IndRef ind -> ind | _ -> CErrors.anomaly (Pp.str "Not an inductive")
  in
  let finfos =
    { function_constant = f;
      equation_lemma = equation_lemma;
      completeness_lemma = completeness_lemma;
      correctness_lemma = correctness_lemma;
      rect_lemma = rect_lemma;
      rec_lemma = rec_lemma;
      prop_lemma = prop_lemma;
      graph_ind = graph_ind;
      is_general = is_general

    }
  in
  update_Function finfos

let pr_table () = pr_table !from_function
(*********************************)
(* Debuging *)
let functional_induction_rewrite_dependent_proofs = ref true
let function_debug = ref false
open Goptions

let functional_induction_rewrite_dependent_proofs_sig = 
  {
    optsync = false;
    optdepr = false;
    optname = "Functional Induction Rewrite Dependent";
    optkey =  ["Functional";"Induction";"Rewrite";"Dependent"];
    optread = (fun () -> !functional_induction_rewrite_dependent_proofs);
    optwrite = (fun b -> functional_induction_rewrite_dependent_proofs := b)
  }
let _ = declare_bool_option functional_induction_rewrite_dependent_proofs_sig

let do_rewrite_dependent () = !functional_induction_rewrite_dependent_proofs = true

let function_debug_sig =
  {
    optsync = false;
    optdepr = false;
    optname = "Function debug";
    optkey =  ["Function_debug"];
    optread = (fun () -> !function_debug);
    optwrite = (fun b -> function_debug := b)
  }

let _ = declare_bool_option function_debug_sig


let do_observe () = !function_debug 



let strict_tcc = ref false
let is_strict_tcc () = !strict_tcc
let strict_tcc_sig =
  {
    optsync = false;
    optdepr = false;
    optname = "Raw Function Tcc";
    optkey =  ["Function_raw_tcc"];
    optread = (fun () -> !strict_tcc);
    optwrite = (fun b -> strict_tcc := b)
  }

let _ = declare_bool_option strict_tcc_sig


exception Building_graph of exn
exception Defining_principle of exn
exception ToShow of exn

let jmeq () =
  try
    Coqlib.check_required_library Coqlib.jmeq_module_name;
    EConstr.of_constr (Coqlib.gen_constant "Function" ["Logic";"JMeq"] "JMeq")
  with e when CErrors.noncritical e -> raise (ToShow e)

let jmeq_refl () =
  try
    Coqlib.check_required_library Coqlib.jmeq_module_name;
    EConstr.of_constr (Coqlib.gen_constant "Function" ["Logic";"JMeq"] "JMeq_refl")
  with e when CErrors.noncritical e -> raise (ToShow e)

let h_intros l =
  tclMAP (fun x -> Proofview.V82.of_tactic (Tactics.Simple.intro x)) l

let h_id = Id.of_string "h"
let hrec_id = Id.of_string "hrec"
let well_founded = function () -> EConstr.of_constr (coq_constant "well_founded")
let acc_rel = function () -> EConstr.of_constr (coq_constant "Acc")
let acc_inv_id = function () -> EConstr.of_constr (coq_constant "Acc_inv")
let well_founded_ltof = function () ->  EConstr.of_constr (Coqlib.coq_constant "" ["Arith";"Wf_nat"] "well_founded_ltof")
let ltof_ref = function  () -> (find_reference ["Coq";"Arith";"Wf_nat"] "ltof")

let evaluable_of_global_reference r = (* Tacred.evaluable_of_global_reference (Global.env ()) *)
  match r with
      ConstRef sp -> EvalConstRef sp
    | VarRef id -> EvalVarRef id
    | _ -> assert false;;

let list_rewrite (rev:bool) (eqs: (EConstr.constr*bool) list) =
  tclREPEAT
    (List.fold_right
       (fun (eq,b) i -> tclORELSE (Proofview.V82.of_tactic ((if b then Equality.rewriteLR else Equality.rewriteRL) eq)) i)
       (if rev then (List.rev eqs) else eqs) (tclFAIL 0 (mt())));;

<<<<<<< HEAD
let decompose_lam_n sigma n =
  let open EConstr in
  if n < 0 then CErrors.error "decompose_lam_n: integer parameter must be positive";
  let rec lamdec_rec l n c =
    if Int.equal n 0 then l,c
    else match EConstr.kind sigma c with
      | Lambda (x,t,c) -> lamdec_rec ((x,t)::l) (n-1) c
      | Cast (c,_,_)     -> lamdec_rec l n c
      | _ -> CErrors.error "decompose_lam_n: not enough abstractions"
  in
  lamdec_rec [] n

let lamn n env b =
  let open EConstr in
  let rec lamrec = function
    | (0, env, b)        -> b
    | (n, ((v,t)::l), b) -> lamrec (n-1,  l, mkLambda (v,t,b))
    | _ -> assert false
  in
  lamrec (n,env,b)

(* compose_lam [xn:Tn;..;x1:T1] b = [x1:T1]..[xn:Tn]b *)
let compose_lam l b = lamn (List.length l) l b

(* prodn n [xn:Tn;..;x1:T1;Gamma] b = (x1:T1)..(xn:Tn)b *)
let prodn n env b =
  let open EConstr in
  let rec prodrec = function
    | (0, env, b)        -> b
    | (n, ((v,t)::l), b) -> prodrec (n-1,  l, mkProd (v,t,b))
    | _ -> assert false
  in
  prodrec (n,env,b)

(* compose_prod [xn:Tn;..;x1:T1] b = (x1:T1)..(xn:Tn)b *)
let compose_prod l b = prodn (List.length l) l b
=======
                                                          
type tcc_lemma_value = 
  | Undefined
  | Value of Constr.constr
  | Not_needed
>>>>>>> 59b00411
<|MERGE_RESOLUTION|>--- conflicted
+++ resolved
@@ -507,7 +507,6 @@
        (fun (eq,b) i -> tclORELSE (Proofview.V82.of_tactic ((if b then Equality.rewriteLR else Equality.rewriteRL) eq)) i)
        (if rev then (List.rev eqs) else eqs) (tclFAIL 0 (mt())));;
 
-<<<<<<< HEAD
 let decompose_lam_n sigma n =
   let open EConstr in
   if n < 0 then CErrors.error "decompose_lam_n: integer parameter must be positive";
@@ -544,10 +543,8 @@
 
 (* compose_prod [xn:Tn;..;x1:T1] b = (x1:T1)..(xn:Tn)b *)
 let compose_prod l b = prodn (List.length l) l b
-=======
-                                                          
+
 type tcc_lemma_value = 
   | Undefined
   | Value of Constr.constr
-  | Not_needed
->>>>>>> 59b00411
+  | Not_needed