(************************************************************************)
(*  v      *   The Coq Proof Assistant  /  The Coq Development Team     *)
(* <O___,, *   INRIA - CNRS - LIX - LRI - PPS - Copyright 1999-2017     *)
(*   \VV/  **************************************************************)
(*    //   *      This file is distributed under the terms of the       *)
(*         *       GNU Lesser General Public License Version 2.1        *)
(************************************************************************)

open Pp
open CErrors
open Util
open Names
open Nameops
open Globnames
open Decl_kinds
open Misctypes
open Glob_term
open Glob_ops
open Mod_subst
open Notation_term

(**********************************************************************)
(* Utilities                                                          *)

<<<<<<< HEAD
=======
let on_true_do b f c = if b then (f c; b) else b

let compare_glob_constr f add t1 t2 = match t1,t2 with
  | GRef (_,r1,_), GRef (_,r2,_) -> eq_gr r1 r2
  | GVar (_,v1), GVar (_,v2) -> on_true_do (Id.equal v1 v2) add (Name v1)
  | GApp (_,f1,l1), GApp (_,f2,l2) -> f f1 f2 && List.for_all2eq f l1 l2
  | GLambda (_,na1,bk1,ty1,c1), GLambda (_,na2,bk2,ty2,c2)
    when Name.equal na1 na2 && Constrexpr_ops.binding_kind_eq bk1 bk2 ->
    on_true_do (f ty1 ty2 && f c1 c2) add na1
  | GProd (_,na1,bk1,ty1,c1), GProd (_,na2,bk2,ty2,c2)
    when Name.equal na1 na2 && Constrexpr_ops.binding_kind_eq bk1 bk2 ->
      on_true_do (f ty1 ty2 && f c1 c2) add na1
  | GHole _, GHole _ -> true
  | GSort (_,s1), GSort (_,s2) -> Miscops.glob_sort_eq s1 s2
  | GLetIn (_,na1,b1,c1), GLetIn (_,na2,b2,c2) when Name.equal na1 na2 ->
      on_true_do (f b1 b2 && f c1 c2) add na1
  | (GCases _ | GRec _
    | GPatVar _ | GEvar _ | GLetTuple _ | GIf _ | GCast _),_
  | _,(GCases _ | GRec _
      | GPatVar _ | GEvar _ | GLetTuple _ | GIf _ | GCast _)
      -> error "Unsupported construction in recursive notations."
  | (GRef _ | GVar _ | GApp _ | GLambda _ | GProd _
    | GHole _ | GSort _ | GLetIn _), _
      -> false

(* helper for NVar, NVar case in eq_notation_constr *)
let get_var_ndx id vs = try Some (List.index Id.equal id vs) with Not_found -> None

>>>>>>> e0ad7ac1
let rec eq_notation_constr (vars1,vars2 as vars) t1 t2 = match t1, t2 with
| NRef gr1, NRef gr2 -> eq_gr gr1 gr2
| NVar id1, NVar id2 -> (
   match (get_var_ndx id1 vars1,get_var_ndx id2 vars2) with
   | Some n,Some m -> Int.equal n m
   | None  ,None   -> Id.equal id1 id2
   | _             -> false)
| NApp (t1, a1), NApp (t2, a2) ->
  (eq_notation_constr vars) t1 t2 && List.equal (eq_notation_constr vars) a1 a2
| NHole (_, _, _), NHole (_, _, _) -> true (** FIXME? *)
| NList (i1, j1, t1, u1, b1), NList (i2, j2, t2, u2, b2) ->
  Id.equal i1 i2 && Id.equal j1 j2 && (eq_notation_constr vars) t1 t2 &&
  (eq_notation_constr vars) u1 u2 && b1 == b2
| NLambda (na1, t1, u1), NLambda (na2, t2, u2) ->
  Name.equal na1 na2 && (eq_notation_constr vars) t1 t2 && (eq_notation_constr vars) u1 u2
| NProd (na1, t1, u1), NProd (na2, t2, u2) ->
  Name.equal na1 na2 && (eq_notation_constr vars) t1 t2 && (eq_notation_constr vars) u1 u2
| NBinderList (i1, j1, t1, u1), NBinderList (i2, j2, t2, u2) ->
  Id.equal i1 i2 && Id.equal j1 j2 && (eq_notation_constr vars) t1 t2 &&
  (eq_notation_constr vars) u1 u2
| NLetIn (na1, b1, t1, u1), NLetIn (na2, b2, t2, u2) ->
  Name.equal na1 na2 && eq_notation_constr vars b1 b2 &&
  Option.equal (eq_notation_constr vars) t1 t2 && (eq_notation_constr vars) u1 u2
| NCases (_, o1, r1, p1), NCases (_, o2, r2, p2) -> (** FIXME? *)
  let eqpat (p1, t1) (p2, t2) =
    List.equal cases_pattern_eq p1 p2 &&
    (eq_notation_constr vars) t1 t2
  in
  let eqf (t1, (na1, o1)) (t2, (na2, o2)) =
    let eq (i1, n1) (i2, n2) = eq_ind i1 i2 && List.equal Name.equal n1 n2 in
    (eq_notation_constr vars) t1 t2 && Name.equal na1 na2 && Option.equal eq o1 o2
  in
  Option.equal (eq_notation_constr vars) o1 o2 &&
  List.equal eqf r1 r2 &&
  List.equal eqpat p1 p2
| NLetTuple (nas1, (na1, o1), t1, u1), NLetTuple (nas2, (na2, o2), t2, u2) ->
  List.equal Name.equal nas1 nas2 &&
  Name.equal na1 na2 &&
  Option.equal (eq_notation_constr vars) o1 o2 &&
  (eq_notation_constr vars) t1 t2 &&
  (eq_notation_constr vars) u1 u2
| NIf (t1, (na1, o1), u1, r1), NIf (t2, (na2, o2), u2, r2) ->
  (eq_notation_constr vars) t1 t2 &&
  Name.equal na1 na2 &&
  Option.equal (eq_notation_constr vars) o1 o2 &&
  (eq_notation_constr vars) u1 u2 &&
  (eq_notation_constr vars) r1 r2
| NRec (_, ids1, ts1, us1, rs1), NRec (_, ids2, ts2, us2, rs2) -> (** FIXME? *)
  let eq (na1, o1, t1) (na2, o2, t2) =
    Name.equal na1 na2 &&
    Option.equal (eq_notation_constr vars) o1 o2 &&
    (eq_notation_constr vars) t1 t2
  in
  Array.equal Id.equal ids1 ids2 &&
  Array.equal (List.equal eq) ts1 ts2 &&
  Array.equal (eq_notation_constr vars) us1 us2 &&
  Array.equal (eq_notation_constr vars) rs1 rs2
| NSort s1, NSort s2 ->
  Miscops.glob_sort_eq s1 s2
| NCast (t1, c1), NCast (t2, c2) ->
  (eq_notation_constr vars) t1 t2 && cast_type_eq (eq_notation_constr vars) c1 c2
| (NRef _ | NVar _ | NApp _ | NHole _ | NList _ | NLambda _ | NProd _
  | NBinderList _ | NLetIn _ | NCases _ | NLetTuple _ | NIf _
  | NRec _ | NSort _ | NCast _), _ -> false

(**********************************************************************)
(* Re-interpret a notation as a glob_constr, taking care of binders   *)

let name_to_ident = function
  | Anonymous -> CErrors.user_err Pp.(str "This expression should be a simple identifier.")
  | Name id -> id

let to_id g e id = let e,na = g e (Name id) in e,name_to_ident na

let rec cases_pattern_fold_map ?loc g e = CAst.with_val (function
  | PatVar na ->
      let e',na' = g e na in e', CAst.make ?loc @@ PatVar na'
  | PatCstr (cstr,patl,na) ->
      let e',na' = g e na in
      let e',patl' = List.fold_map (cases_pattern_fold_map ?loc g) e patl in
      e', CAst.make ?loc @@ PatCstr (cstr,patl',na')
  )

let subst_binder_type_vars l = function
  | Evar_kinds.BinderType (Name id) ->
     let id =
       try match Id.List.assoc id l with { CAst.v = GVar id' } -> id' | _ -> id
       with Not_found -> id in
     Evar_kinds.BinderType (Name id)
  | e -> e

let rec subst_glob_vars l gc = CAst.map (function
  | GVar id as r -> (try (Id.List.assoc id l).CAst.v with Not_found -> r)
  | GProd (Name id,bk,t,c) ->
      let id =
	try match Id.List.assoc id l with { CAst.v = GVar id' } -> id' | _ -> id
	with Not_found -> id in
      GProd (Name id,bk,subst_glob_vars l t,subst_glob_vars l c)
  | GLambda (Name id,bk,t,c) ->
      let id =
	try match Id.List.assoc id l with { CAst.v = GVar id' } -> id' | _ -> id
	with Not_found -> id in
      GLambda (Name id,bk,subst_glob_vars l t,subst_glob_vars l c)
  | GHole (x,naming,arg) -> GHole (subst_binder_type_vars l x,naming,arg)
  | _ -> (map_glob_constr (subst_glob_vars l) gc).CAst.v (* assume: id is not binding *)
  ) gc

let ldots_var = Id.of_string ".."

let glob_constr_of_notation_constr_with_binders ?loc g f e nc =
  let lt x = CAst.make ?loc x in lt @@ match nc with
  | NVar id -> GVar id
  | NApp (a,args) -> GApp (f e a, List.map (f e) args)
  | NList (x,y,iter,tail,swap) ->
      let t = f e tail in let it = f e iter in
      let innerl = (ldots_var,t)::(if swap then [] else [x, lt @@ GVar y]) in
      let inner  = lt @@ GApp (lt @@ GVar (ldots_var),[subst_glob_vars innerl it]) in
      let outerl = (ldots_var,inner)::(if swap then [x, lt @@ GVar y] else []) in
      (subst_glob_vars outerl it).CAst.v
  | NBinderList (x,y,iter,tail) ->
      let t = f e tail in let it = f e iter in
      let innerl = [(ldots_var,t);(x, lt @@ GVar y)] in
      let inner  = lt @@ GApp (lt @@ GVar ldots_var,[subst_glob_vars innerl it]) in
      let outerl = [(ldots_var,inner)] in
      (subst_glob_vars outerl it).CAst.v
  | NLambda (na,ty,c) ->
      let e',na = g e na in GLambda (na,Explicit,f e ty,f e' c)
  | NProd (na,ty,c) ->
      let e',na = g e na in GProd (na,Explicit,f e ty,f e' c)
  | NLetIn (na,b,t,c) ->
      let e',na = g e na in GLetIn (na,f e b,Option.map (f e) t,f e' c)
  | NCases (sty,rtntypopt,tml,eqnl) ->
      let e',tml' = List.fold_right (fun (tm,(na,t)) (e',tml') ->
	let e',t' = match t with
	| None -> e',None
	| Some (ind,nal) ->
	  let e',nal' = List.fold_right (fun na (e',nal) ->
	      let e',na' = g e' na in e',na'::nal) nal (e',[]) in
	  e',Some (Loc.tag ?loc (ind,nal')) in
	let e',na' = g e' na in
	(e',(f e tm,(na',t'))::tml')) tml (e,[]) in
      let fold (idl,e) na = let (e,na) = g e na in ((Name.cons na idl,e),na) in
      let eqnl' = List.map (fun (patl,rhs) ->
	let ((idl,e),patl) =
	  List.fold_map (cases_pattern_fold_map ?loc fold) ([],e) patl in
	Loc.tag (idl,patl,f e rhs)) eqnl in
      GCases (sty,Option.map (f e') rtntypopt,tml',eqnl')
  | NLetTuple (nal,(na,po),b,c) ->
      let e',nal = List.fold_map g e nal in
      let e'',na = g e na in
      GLetTuple (nal,(na,Option.map (f e'') po),f e b,f e' c)
  | NIf (c,(na,po),b1,b2) ->
      let e',na = g e na in
      GIf (f e c,(na,Option.map (f e') po),f e b1,f e b2)
  | NRec (fk,idl,dll,tl,bl) ->
      let e,dll = Array.fold_map (List.fold_map (fun e (na,oc,b) ->
	  let e,na = g e na in
	  (e,(na,Explicit,Option.map (f e) oc,f e b)))) e dll in
      let e',idl = Array.fold_map (to_id g) e idl in
      GRec (fk,idl,dll,Array.map (f e) tl,Array.map (f e') bl)
  | NCast (c,k) -> GCast (f e c,Miscops.map_cast_type (f e) k)
  | NSort x -> GSort x
  | NHole (x, naming, arg)  -> GHole (x, naming, arg)
  | NRef x -> GRef (x,None)

let glob_constr_of_notation_constr ?loc x =
  let rec aux () x =
    glob_constr_of_notation_constr_with_binders ?loc (fun () id -> ((),id)) aux () x
  in aux () x

(******************************************************************************)
(* Translating a glob_constr into a notation, interpreting recursive patterns *)

let add_id r id = r := (id :: pi1 !r, pi2 !r, pi3 !r)
let add_name r = function Anonymous -> () | Name id -> add_id r id

let split_at_recursive_part c =
  let sub = ref None in
  let open CAst in
  let rec aux = function
  | { loc = loc0; v = GApp ({ loc; v = GVar v },c::l) } when Id.equal v ldots_var -> (*  *)
      begin match !sub with
      | None ->
        let () = sub := Some c in
        begin match l with
        | []     -> CAst.make ?loc @@ GVar ldots_var
        | _ :: _ -> CAst.make ?loc:loc0 @@ GApp (CAst.make ?loc @@ GVar ldots_var, l)
        end
      | Some _ ->
        (* Not narrowed enough to find only one recursive part *)
        raise Not_found
      end
  | c -> map_glob_constr aux c in
  let outer_iterator = aux c in
  match !sub with
  | None -> (* No recursive pattern found *) raise Not_found
  | Some c ->
  match outer_iterator.v with
  | GVar v when Id.equal v ldots_var -> (* Not enough context *) raise Not_found
  | _ -> outer_iterator, c

let subtract_loc loc1 loc2 =
  let l1 = fst (Option.cata Loc.unloc (0,0) loc1) in
  let l2 = fst (Option.cata Loc.unloc (0,0) loc2) in
  Some (Loc.make_loc (l1,l2-1))

let check_is_hole id = function { CAst.v = GHole _ } -> () | t ->
  user_err ?loc:(loc_of_glob_constr t)
   (strbrk "In recursive notation with binders, " ++ pr_id id ++
    strbrk " is expected to come without type.")

let pair_equal eq1 eq2 (a,b) (a',b') = eq1 a a' && eq2 b b'

type recursive_pattern_kind =
| RecursiveTerms of bool (* associativity *)
| RecursiveBinders of glob_constr * glob_constr

let compare_recursive_parts found f f' (iterator,subc) =
  let open CAst in
  let diff = ref None in
  let terminator = ref None in
  let rec aux c1 c2 = match c1.v, c2.v with
  | GVar v, term when Id.equal v ldots_var ->
      (* We found the pattern *)
      assert (match !terminator with None -> true | Some _ -> false);
      terminator := Some c2;
      true
  | GApp ({ v = GVar v },l1), GApp (term, l2) when Id.equal v ldots_var ->
      (* We found the pattern, but there are extra arguments *)
      (* (this allows e.g. alternative (recursive) notation of application) *)
      assert (match !terminator with None -> true | Some _ -> false);
      terminator := Some term;
      List.for_all2eq aux l1 l2
  | GVar x, GVar y when not (Id.equal x y) ->
      (* We found the position where it differs *)
      let lassoc = match !terminator with None -> false | Some _ -> true in
      let x,y = if lassoc then y,x else x,y in
      begin match !diff with
      | None ->
        let () = diff := Some (x, y, RecursiveTerms lassoc) in
        true
      | Some _ -> false
      end
  | GLambda (Name x,_,t_x,c), GLambda (Name y,_,t_y,term)
  | GProd (Name x,_,t_x,c), GProd (Name y,_,t_y,term) when not (Id.equal x y) ->
      (* We found a binding position where it differs *)
      begin match !diff with
      | None ->
        let () = diff := Some (x, y, RecursiveBinders (t_x,t_y)) in
        aux c term
      | Some _ -> false
      end
  | _ ->
      mk_glob_constr_eq aux c1 c2 in
  if aux iterator subc then
    match !diff with
    | None ->
	let loc1 = loc_of_glob_constr iterator in
	let loc2 = loc_of_glob_constr (Option.get !terminator) in
	(* Here, we would need a loc made of several parts ... *)
	user_err ?loc:(subtract_loc loc1 loc2)
          (str "Both ends of the recursive pattern are the same.")
    | Some (x,y,RecursiveTerms lassoc) ->
        let newfound,x,y,lassoc =
          if List.mem_f (pair_equal Id.equal Id.equal) (x,y) (pi2 !found) ||
             List.mem_f (pair_equal Id.equal Id.equal) (x,y) (pi3 !found)
          then
            !found,x,y,lassoc
          else if List.mem_f (pair_equal Id.equal Id.equal) (y,x) (pi2 !found) ||
                  List.mem_f (pair_equal Id.equal Id.equal) (y,x) (pi3 !found)
          then
            !found,y,x,not lassoc
          else
            (pi1 !found, (x,y) :: pi2 !found, pi3 !found),x,y,lassoc in
	let iterator =
	  f' (if lassoc then iterator
	      else subst_glob_vars [x, CAst.make @@ GVar y] iterator) in
	(* found have been collected by compare_constr *)
	found := newfound;
	NList (x,y,iterator,f (Option.get !terminator),lassoc)
    | Some (x,y,RecursiveBinders (t_x,t_y)) ->
	let newfound = (pi1 !found, pi2 !found, (x,y) :: pi3 !found) in
	let iterator = f' (subst_glob_vars [x, CAst.make @@ GVar y] iterator) in
	(* found have been collected by compare_constr *)
	found := newfound;
	check_is_hole x t_x;
	check_is_hole y t_y;
	NBinderList (x,y,iterator,f (Option.get !terminator))
  else
    raise Not_found

let notation_constr_and_vars_of_glob_constr a =
  let found = ref ([],[],[]) in
  let has_ltac = ref false in
  let rec aux c =
    let keepfound = !found in
    (* n^2 complexity but small and done only once per notation *)
    try compare_recursive_parts found aux aux' (split_at_recursive_part c)
    with Not_found ->
    found := keepfound;
    match c.CAst.v with
    | GApp ({ CAst.v = GVar f; loc},[c]) when Id.equal f ldots_var ->
	(* Fall on the second part of the recursive pattern w/o having
	   found the first part *)
	user_err ?loc 
	(str "Cannot find where the recursive pattern starts.")
    | _c ->
	aux' c
  and aux' x = CAst.with_val (function
  | GVar id -> add_id found id; NVar id
  | GApp (g,args) -> NApp (aux g, List.map aux args)
  | GLambda (na,bk,ty,c) -> add_name found na; NLambda (na,aux ty,aux c)
  | GProd (na,bk,ty,c) -> add_name found na; NProd (na,aux ty,aux c)
  | GLetIn (na,b,t,c) -> add_name found na; NLetIn (na,aux b,Option.map aux t, aux c)
  | GCases (sty,rtntypopt,tml,eqnl) ->
      let f (_,(idl,pat,rhs)) = List.iter (add_id found) idl; (pat,aux rhs) in
      NCases (sty,Option.map aux rtntypopt,
        List.map (fun (tm,(na,x)) ->
	  add_name found na;
	  Option.iter
	    (fun (_,(_,nl)) -> List.iter (add_name found) nl) x;
          (aux tm,(na,Option.map (fun (_,(ind,nal)) -> (ind,nal)) x))) tml,
        List.map f eqnl)
  | GLetTuple (nal,(na,po),b,c) ->
      add_name found na;
      List.iter (add_name found) nal;
      NLetTuple (nal,(na,Option.map aux po),aux b,aux c)
  | GIf (c,(na,po),b1,b2) ->
      add_name found na;
      NIf (aux c,(na,Option.map aux po),aux b1,aux b2)
  | GRec (fk,idl,dll,tl,bl) ->
      Array.iter (add_id found) idl;
      let dll = Array.map (List.map (fun (na,bk,oc,b) ->
	 if bk != Explicit then
	   user_err Pp.(str "Binders marked as implicit not allowed in notations.");
	 add_name found na; (na,Option.map aux oc,aux b))) dll in
      NRec (fk,idl,dll,Array.map aux tl,Array.map aux bl)
  | GCast (c,k) -> NCast (aux c,Miscops.map_cast_type aux k)
  | GSort s -> NSort s
  | GHole (w,naming,arg) ->
     if arg != None then has_ltac := true;
     NHole (w, naming, arg)
  | GRef (r,_) -> NRef r
  | GEvar _ | GPatVar _ ->
      user_err Pp.(str "Existential variables not allowed in notations.")
  ) x
  in
  let t = aux a in
  (* Side effect *)
  t, !found, !has_ltac

let check_variables_and_reversibility nenv (found,foundrec,foundrecbinding) =
  let injective = ref true in
  let recvars = nenv.ninterp_rec_vars in
  let fold _ y accu = Id.Set.add y accu in
  let useless_vars = Id.Map.fold fold recvars Id.Set.empty in
  let filter y _ = not (Id.Set.mem y useless_vars) in
  let vars = Id.Map.filter filter nenv.ninterp_var_type in
  let check_recvar x =
    if Id.List.mem x found then
      user_err  (pr_id x ++
	strbrk " should only be used in the recursive part of a pattern.") in
  let check (x, y) = check_recvar x; check_recvar y in
  let () = List.iter check foundrec in
  let () = List.iter check foundrecbinding in
  let check_bound x =
    if not (Id.List.mem x found) then
      if Id.List.mem_assoc x foundrec ||
         Id.List.mem_assoc x foundrecbinding ||
         Id.List.mem_assoc_sym x foundrec ||
         Id.List.mem_assoc_sym x foundrecbinding
      then
	user_err Pp.(str
          (Id.to_string x ^
          " should not be bound in a recursive pattern of the right-hand side."))
      else injective := false
  in
  let check_pair s x y where =
    if not (List.mem_f (pair_equal Id.equal Id.equal) (x,y) where) then
      user_err  (strbrk "in the right-hand side, " ++ pr_id x ++
	str " and " ++ pr_id y ++ strbrk " should appear in " ++ str s ++
	str " position as part of a recursive pattern.") in
  let check_type x typ =
    match typ with
    | NtnInternTypeConstr ->
	begin
	  try check_pair "term" x (Id.Map.find x recvars) foundrec
	  with Not_found -> check_bound x
	end
    | NtnInternTypeBinder ->
	begin
	  try check_pair "binding" x (Id.Map.find x recvars) foundrecbinding
	  with Not_found -> check_bound x
	end
    | NtnInternTypeIdent -> check_bound x in
  Id.Map.iter check_type vars;
  !injective

let notation_constr_of_glob_constr nenv a =
  let a, found, has_ltac = notation_constr_and_vars_of_glob_constr a in
  let injective = check_variables_and_reversibility nenv found in
  a, not has_ltac && injective

(**********************************************************************)
(* Substitution of kernel names, avoiding a list of bound identifiers *)

let notation_constr_of_constr avoiding t =
  let t = EConstr.of_constr t in
  let t = Detyping.detype false avoiding (Global.env()) Evd.empty t in
  let nenv = {
    ninterp_var_type = Id.Map.empty;
    ninterp_rec_vars = Id.Map.empty;
  } in
  notation_constr_of_glob_constr nenv t

let rec subst_pat subst pat =
  match pat.CAst.v with
  | PatVar _ -> pat
  | PatCstr (((kn,i),j),cpl,n) ->
      let kn' = subst_mind subst kn
      and cpl' = List.smartmap (subst_pat subst) cpl in
      if kn' == kn && cpl' == cpl then pat else
        CAst.make ?loc:pat.CAst.loc @@ PatCstr (((kn',i),j),cpl',n)

let rec subst_notation_constr subst bound raw =
  match raw with
  | NRef ref ->
      let ref',t = subst_global subst ref in
	if ref' == ref then raw else
	  fst (notation_constr_of_constr bound t)

  | NVar _ -> raw

  | NApp (r,rl) ->
      let r' = subst_notation_constr subst bound r
      and rl' = List.smartmap (subst_notation_constr subst bound) rl in
	if r' == r && rl' == rl then raw else
	  NApp(r',rl')

  | NList (id1,id2,r1,r2,b) ->
      let r1' = subst_notation_constr subst bound r1
      and r2' = subst_notation_constr subst bound r2 in
	if r1' == r1 && r2' == r2 then raw else
	  NList (id1,id2,r1',r2',b)

  | NLambda (n,r1,r2) ->
      let r1' = subst_notation_constr subst bound r1
      and r2' = subst_notation_constr subst bound r2 in
	if r1' == r1 && r2' == r2 then raw else
	  NLambda (n,r1',r2')

  | NProd (n,r1,r2) ->
      let r1' = subst_notation_constr subst bound r1
      and r2' = subst_notation_constr subst bound r2 in
	if r1' == r1 && r2' == r2 then raw else
	  NProd (n,r1',r2')

  | NBinderList (id1,id2,r1,r2) ->
      let r1' = subst_notation_constr subst bound r1
      and r2' = subst_notation_constr subst bound r2 in
	if r1' == r1 && r2' == r2 then raw else
	  NBinderList (id1,id2,r1',r2')

  | NLetIn (n,r1,t,r2) ->
      let r1' = subst_notation_constr subst bound r1 in
      let t' = Option.smartmap (subst_notation_constr subst bound) t in
      let r2' = subst_notation_constr subst bound r2 in
	if r1' == r1 && t == t' && r2' == r2 then raw else
	  NLetIn (n,r1',t',r2')

  | NCases (sty,rtntypopt,rl,branches) ->
      let rtntypopt' = Option.smartmap (subst_notation_constr subst bound) rtntypopt
      and rl' = List.smartmap
        (fun (a,(n,signopt) as x) ->
	  let a' = subst_notation_constr subst bound a in
	  let signopt' = Option.map (fun ((indkn,i),nal as z) ->
	    let indkn' = subst_mind subst indkn in
	    if indkn == indkn' then z else ((indkn',i),nal)) signopt in
	  if a' == a && signopt' == signopt then x else (a',(n,signopt')))
        rl
      and branches' = List.smartmap
                        (fun (cpl,r as branch) ->
                           let cpl' = List.smartmap (subst_pat subst) cpl
                           and r' = subst_notation_constr subst bound r in
                             if cpl' == cpl && r' == r then branch else
                               (cpl',r'))
                        branches
      in
        if rtntypopt' == rtntypopt && rtntypopt == rtntypopt' &&
          rl' == rl && branches' == branches then raw else
          NCases (sty,rtntypopt',rl',branches')

  | NLetTuple (nal,(na,po),b,c) ->
      let po' = Option.smartmap (subst_notation_constr subst bound) po
      and b' = subst_notation_constr subst bound b
      and c' = subst_notation_constr subst bound c in
	if po' == po && b' == b && c' == c then raw else
	  NLetTuple (nal,(na,po'),b',c')

  | NIf (c,(na,po),b1,b2) ->
      let po' = Option.smartmap (subst_notation_constr subst bound) po
      and b1' = subst_notation_constr subst bound b1
      and b2' = subst_notation_constr subst bound b2
      and c' = subst_notation_constr subst bound c in
	if po' == po && b1' == b1 && b2' == b2 && c' == c then raw else
	  NIf (c',(na,po'),b1',b2')

  | NRec (fk,idl,dll,tl,bl) ->
      let dll' =
	Array.smartmap (List.smartmap (fun (na,oc,b as x) ->
	  let oc' =  Option.smartmap (subst_notation_constr subst bound) oc in
	  let b' =  subst_notation_constr subst bound b in
	  if oc' == oc && b' == b then x else (na,oc',b'))) dll in
      let tl' = Array.smartmap (subst_notation_constr subst bound) tl in
      let bl' = Array.smartmap (subst_notation_constr subst bound) bl in
      if dll' == dll && tl' == tl && bl' == bl then raw else
	  NRec (fk,idl,dll',tl',bl')

  | NSort _ -> raw

  | NHole (knd, naming, solve) ->
    let nknd = match knd with
    | Evar_kinds.ImplicitArg (ref, i, b) ->
      let nref, _ = subst_global subst ref in
      if nref == ref then knd else Evar_kinds.ImplicitArg (nref, i, b)
    | _ -> knd
    in
    let nsolve = Option.smartmap (Genintern.generic_substitute subst) solve in
    if nsolve == solve && nknd == knd then raw
    else NHole (nknd, naming, nsolve)

  | NCast (r1,k) ->
      let r1' = subst_notation_constr subst bound r1 in
      let k' = Miscops.smartmap_cast_type (subst_notation_constr subst bound) k in
      if r1' == r1 && k' == k then raw else NCast(r1',k')

let subst_interpretation subst (metas,pat) =
  let bound = List.map fst metas in
  (metas,subst_notation_constr subst bound pat)

(**********************************************************************)
(* Pattern-matching a [glob_constr] against a [notation_constr]       *)

let abstract_return_type_context pi mklam tml rtno =
  Option.map (fun rtn ->
    let nal =
      List.flatten (List.map (fun (_,(na,t)) ->
	match t with Some x -> (pi x)@[na] | None -> [na]) tml) in
    List.fold_right mklam nal rtn)
    rtno

let abstract_return_type_context_glob_constr =
  abstract_return_type_context (fun (_,(_,nal)) -> nal)
    (fun na c -> CAst.make @@
      GLambda(na,Explicit,CAst.make @@ GHole(Evar_kinds.InternalHole,Misctypes.IntroAnonymous,None),c))

let abstract_return_type_context_notation_constr =
  abstract_return_type_context snd
    (fun na c -> NLambda(na,NHole (Evar_kinds.InternalHole, Misctypes.IntroAnonymous, None),c))

let is_term_meta id metas =
  try match Id.List.assoc id metas with _,(NtnTypeConstr | NtnTypeConstrList) -> true | _ -> false
  with Not_found -> false

let is_onlybinding_meta id metas =
  try match Id.List.assoc id metas with _,NtnTypeOnlyBinder -> true | _ -> false
  with Not_found -> false

let is_bindinglist_meta id metas =
  try match Id.List.assoc id metas with _,NtnTypeBinderList -> true | _ -> false
  with Not_found -> false

exception No_match

let rec alpha_var id1 id2 = function
  | (i1,i2)::_ when Id.equal i1 id1 -> Id.equal i2 id2
  | (i1,i2)::_ when Id.equal i2 id2 -> Id.equal i1 id1
  | _::idl -> alpha_var id1 id2 idl
  | [] -> Id.equal id1 id2

let alpha_rename alpmetas v =
  if alpmetas == [] then v
  else try rename_glob_vars alpmetas v with UnsoundRenaming -> raise No_match

let add_env (alp,alpmetas) (terms,onlybinders,termlists,binderlists) var v =
  (* Check that no capture of binding variables occur *)
  (* [alp] is used when matching a pattern "fun x => ... x ... ?var ... x ..."
     with an actual term "fun z => ... z ..." when "x" is not bound in the
     notation, as in "Notation "'twice_upto' y" := (fun x => x + x + y)". Then
     we keep (z,x) in alp, and we have to check that what the [v] which is bound
     to [var] does not contain z *)
  if not (Id.equal ldots_var var) &&
     List.exists (fun (id,_) -> occur_glob_constr id v) alp then raise No_match;
  (* [alpmetas] is used when matching a pattern "fun x => ... x ... ?var ... x ..."
     with an actual term "fun z => ... z ..." when "x" is bound in the
     notation and the name "x" cannot be changed to "z", e.g. because
     used at another occurrence, as in "Notation "'lam' y , P & Q" :=
     ((fun y => P),(fun y => Q))". Then, we keep (z,y) in alpmetas, and we
     have to check that "fun z => ... z ..." denotes the same term as
     "fun x => ... x ... ?var ... x" up to alpha-conversion when [var]
     is instantiated by [v];
     Currently, we fail, but, eventually, [x] in [v] could be replaced by [x],
     and, in match_, when finding "x" in subterm, failing because of a capture,
     and, in match_, when finding "z" in subterm, replacing it with "x",
     and, in an even further step, being even more robust, independent of the order, so
     that e.g. the notation for ex2 works on "x y |- ex2 (fun x => y=x) (fun y => x=y)"
     by giving, say, "exists2 x0, y=x0 & x=x0", but this would typically require the
     glob_constr_eq in bind_term_env to be postponed in match_notation_constr, and the
     choice of exact variable be done there; but again, this would be a non-trivial
     refinement *)
  let v = alpha_rename alpmetas v in
  (* TODO: handle the case of multiple occs in different scopes *)
  ((var,v)::terms,onlybinders,termlists,binderlists)

let add_termlist_env (alp,alpmetas) (terms,onlybinders,termlists,binderlists) var vl =
  if List.exists (fun (id,_) -> List.exists (occur_glob_constr id) vl) alp then raise No_match;
  let vl = List.map (alpha_rename alpmetas) vl in
  (terms,onlybinders,(var,vl)::termlists,binderlists)

let add_binding_env alp (terms,onlybinders,termlists,binderlists) var v =
  (* TODO: handle the case of multiple occs in different scopes *)
  (terms,(var,v)::onlybinders,termlists,binderlists)

let add_bindinglist_env (terms,onlybinders,termlists,binderlists) x bl =
  (terms,onlybinders,termlists,(x,bl)::binderlists)

let rec pat_binder_of_term t = CAst.map (function
  | GVar id -> PatVar (Name id)
  | GApp ({ CAst.v = GRef (ConstructRef cstr,_)}, l) ->
     let nparams = Inductiveops.inductive_nparams (fst cstr) in
     let _,l = List.chop nparams l in
     PatCstr (cstr, List.map pat_binder_of_term l, Anonymous)
  | _ -> raise No_match
  ) t

let bind_term_env alp (terms,onlybinders,termlists,binderlists as sigma) var v =
  try
    let v' = Id.List.assoc var terms in
    match CAst.(v.v, v'.v) with
    | GHole _, _ -> sigma
    | _, GHole _ ->
        let sigma = Id.List.remove_assoc var terms,onlybinders,termlists,binderlists in
        add_env alp sigma var v
    | _, _ ->
        if glob_constr_eq (alpha_rename (snd alp) v) v' then sigma
        else raise No_match
  with Not_found -> add_env alp sigma var v

let bind_termlist_env alp (terms,onlybinders,termlists,binderlists as sigma) var vl =
  try
    let vl' = Id.List.assoc var termlists in
    let unify_term v v' =
      match CAst.(v.v, v'.v) with
      | GHole _, _ -> v'
      | _, GHole _ -> v
      | _, _ -> if glob_constr_eq (alpha_rename (snd alp) v) v' then v' else raise No_match in
    let rec unify vl vl' =
      match vl, vl' with
      | [], [] -> []
      | v :: vl, v' :: vl' -> unify_term v v' :: unify vl vl'
      | _ -> raise No_match in
    let vl = unify vl vl' in
    let sigma = (terms,onlybinders,Id.List.remove_assoc var termlists,binderlists) in
    add_termlist_env alp sigma var vl
  with Not_found -> add_termlist_env alp sigma var vl

let bind_term_as_binding_env alp (terms,onlybinders,termlists,binderlists as sigma) var id =
  try
    match Id.List.assoc var terms with
    | { CAst.v = GVar id' } ->
       (if not (Id.equal id id') then (fst alp,(id,id')::snd alp) else alp),
       sigma
    | _ -> anomaly (str "A term which can be a binder has to be a variable.")
  with Not_found ->
    (* The matching against a term allowing to find the instance has not been found yet *)
    (* If it will be a different name, we shall unfortunately fail *)
    (* TODO: look at the consequences for alp *)
    alp, add_env alp sigma var (CAst.make @@ GVar id)

let bind_binding_as_term_env alp (terms,onlybinders,termlists,binderlists as sigma) var id =
  try
    let v' = Id.List.assoc var onlybinders in
    match v' with
    | Anonymous ->
        (* Should not occur, since the term has to be bound upwards *)
        let sigma = (terms,Id.List.remove_assoc var onlybinders,termlists,binderlists) in
        add_binding_env alp sigma var (Name id)
    | Name id' ->
        if Id.equal (rename_var (snd alp) id) id' then sigma else raise No_match
  with Not_found -> add_binding_env alp sigma var (Name id)

let bind_binding_env alp (terms,onlybinders,termlists,binderlists as sigma) var v =
  try
    let v' = Id.List.assoc var onlybinders in
    match v, v' with
    | Anonymous, _ -> alp, sigma
    | _, Anonymous ->
        let sigma = (terms,Id.List.remove_assoc var onlybinders,termlists,binderlists) in
        alp, add_binding_env alp sigma var v
    | Name id1, Name id2 ->
        if Id.equal id1 id2 then alp,sigma
        else (fst alp,(id1,id2)::snd alp),sigma
  with Not_found -> alp, add_binding_env alp sigma var v

let rec map_cases_pattern_name_left f = CAst.map (function
  | PatVar na -> PatVar (f na)
  | PatCstr (c,l,na) -> PatCstr (c,List.map_left (map_cases_pattern_name_left f) l,f na)
  )

let rec fold_cases_pattern_eq f x p p' = let open CAst in match p, p' with
  | { loc; v = PatVar na}, { v = PatVar na' } -> let x,na = f x na na' in x, CAst.make ?loc @@ PatVar na
  | { loc; v = PatCstr (c,l,na)}, { v = PatCstr (c',l',na') } when eq_constructor c c' ->
     let x,l = fold_cases_pattern_list_eq f x l l' in
     let x,na = f x na na' in
     x, CAst.make ?loc @@ PatCstr (c,l,na)
  | _ -> failwith "Not equal"

and fold_cases_pattern_list_eq f x pl pl' = match pl, pl' with
  | [], [] -> x, []
  | p::pl, p'::pl' ->
     let x, p = fold_cases_pattern_eq f x p p' in
     let x, pl = fold_cases_pattern_list_eq f x pl pl' in
     x, p :: pl
  | _ -> assert false

let rec cases_pattern_eq p1 p2 = match CAst.(p1.v, p2.v) with
| PatVar na1, PatVar na2 -> Name.equal na1 na2
| PatCstr (c1, pl1, na1), PatCstr (c2, pl2, na2) ->
  eq_constructor c1 c2 && List.equal cases_pattern_eq pl1 pl2 &&
  Name.equal na1 na2
| _ -> false

let bind_bindinglist_env alp (terms,onlybinders,termlists,binderlists as sigma) var bl =
  let bl = List.rev bl in
  try
    let bl' = Id.List.assoc var binderlists in
    let unify_name alp na na' =
      match na, na' with
      | Anonymous, na' -> alp, na'
      | na, Anonymous -> alp, na
      | Name id, Name id' ->
         if Id.equal id id' then alp, na'
         else (fst alp,(id,id')::snd alp), na' in
    let unify_pat alp p p' =
      try fold_cases_pattern_eq unify_name alp p p' with Failure _ -> raise No_match in
    let unify_term alp v v' =
      match CAst.(v.v, v'.v) with
      | GHole _, _ -> v'
      | _, GHole _ -> v
      | _, _ -> if glob_constr_eq (alpha_rename (snd alp) v) v' then v else raise No_match in
    let unify_opt_term alp v v' =
      match v, v' with
      | Some t, Some t' -> Some (unify_term alp t t')
      | (Some _ as x), None | None, (Some _ as x) -> x
      | None, None -> None in
    let unify_binding_kind bk bk' = if bk == bk' then bk' else raise No_match in
    let unify_binder alp b b' =
      let loc, loc' = CAst.(b.loc, b'.loc) in
      match CAst.(b.v, b'.v) with
      | GLocalAssum (na,bk,t), GLocalAssum (na',bk',t') ->
         let alp, na = unify_name alp na na' in
         alp, CAst.make ?loc @@ GLocalAssum (na, unify_binding_kind bk bk', unify_term alp t t')
      | GLocalDef (na,bk,c,t), GLocalDef (na',bk',c',t') ->
         let alp, na = unify_name alp na na' in
         alp, CAst.make ?loc @@ GLocalDef (na, unify_binding_kind bk bk', unify_term alp c c', unify_opt_term alp t t')
      | GLocalPattern ((p,ids),id,bk,t), GLocalPattern ((p',_),_,bk',t') ->
         let alp, p = unify_pat alp p p' in
         alp, CAst.make ?loc @@ GLocalPattern ((p,ids), id, unify_binding_kind bk bk', unify_term alp t t')
      | _ -> raise No_match in
    let rec unify alp bl bl' =
    match bl, bl' with
    | [], [] -> alp, []
    | b :: bl, b' :: bl' ->
       let alp,b = unify_binder alp b b' in
       let alp,bl = unify alp bl bl' in
       alp, b :: bl
    | _ -> raise No_match in
    let alp, bl = unify alp bl bl' in
    let sigma = (terms,Id.List.remove_assoc var onlybinders,termlists,binderlists) in
    alp, add_bindinglist_env sigma var bl
  with Not_found ->
    alp, add_bindinglist_env sigma var bl

let bind_bindinglist_as_term_env alp (terms,onlybinders,termlists,binderlists) var cl =
  try
    let bl' = Id.List.assoc var binderlists in
    let unify_id id na' =
      match na' with
      | Anonymous -> Name (rename_var (snd alp) id)
      | Name id' ->
         if Id.equal (rename_var (snd alp) id) id' then na' else raise No_match in
    let unify_pat p p' =
      if cases_pattern_eq (map_cases_pattern_name_left (name_app (rename_var (snd alp))) p) p' then p'
      else raise No_match in
    let unify_term_binder c = CAst.(map (fun b' ->
      match c, b' with
      | { v = GVar id}, GLocalAssum (na', bk', t') ->
         GLocalAssum (unify_id id na', bk', t')
      | c, GLocalPattern ((p',ids), id, bk', t') ->
         let p = pat_binder_of_term c in
         GLocalPattern ((unify_pat p p',ids), id, bk', t')
      | _ -> raise No_match )) in
    let rec unify cl bl' =
    match cl, bl' with
    | [], [] -> []
    | c :: cl, { CAst.v = GLocalDef ( _, _, _, t) } :: bl' -> unify cl bl'
    | c :: cl, b' :: bl' -> unify_term_binder c b' :: unify cl bl'
    | _ -> raise No_match in
    let bl = unify cl bl' in
    let sigma = (terms,onlybinders,termlists,Id.List.remove_assoc var binderlists) in
    add_bindinglist_env sigma var bl
  with Not_found ->
    anomaly (str "There should be a binder list bindings this list of terms.")

let match_fix_kind fk1 fk2 =
  match (fk1,fk2) with
  | GCoFix n1, GCoFix n2 -> Int.equal n1 n2
  | GFix (nl1,n1), GFix (nl2,n2) ->
      let test (n1, _) (n2, _) = match n1, n2 with
      | _, None -> true
      | Some id1, Some id2 -> Int.equal id1 id2
      | _ -> false
      in
      Int.equal n1 n2 &&
      Array.for_all2 test nl1 nl2
  | _ -> false

let match_opt f sigma t1 t2 = match (t1,t2) with
  | None, None -> sigma
  | Some t1, Some t2 -> f sigma t1 t2
  | _ -> raise No_match

let match_names metas (alp,sigma) na1 na2 = match (na1,na2) with
  | (na1,Name id2) when is_onlybinding_meta id2 metas ->
      bind_binding_env alp sigma id2 na1
  | (Name id1,Name id2) when is_term_meta id2 metas ->
      (* We let the non-binding occurrence define the rhs and hence reason up to *)
      (* alpha-conversion for the given occurrence of the name (see #4592)) *)
      bind_term_as_binding_env alp sigma id2 id1
  | (Anonymous,Name id2) when is_term_meta id2 metas ->
      (* We let the non-binding occurrence define the rhs *)
      alp, sigma
  | (Name id1,Name id2) -> ((id1,id2)::fst alp, snd alp),sigma
  | (Anonymous,Anonymous) -> alp,sigma
  | _ -> raise No_match

let rec match_cases_pattern_binders metas acc pat1 pat2 =
  match CAst.(pat1.v, pat2.v) with
  | PatVar na1, PatVar na2 -> match_names metas acc na1 na2
  | PatCstr (c1,patl1,na1), PatCstr (c2,patl2,na2)
      when eq_constructor c1 c2 && Int.equal (List.length patl1) (List.length patl2) ->
      List.fold_left2 (match_cases_pattern_binders metas)
	(match_names metas acc na1 na2) patl1 patl2
  | _ -> raise No_match

let glue_letin_with_decls = true

let rec match_iterated_binders islambda decls bi = CAst.(with_loc_val (fun ?loc -> function
  | GLambda (Name p,bk,t, { v = GCases (LetPatternStyle,None,[({ v = GVar e },_)],[(_,(ids,[cp],b))])})
      when islambda && Id.equal p e ->
      match_iterated_binders islambda ((CAst.make ?loc @@ GLocalPattern((cp,ids),p,bk,t))::decls) b
  | GLambda (na,bk,t,b) when islambda ->
      match_iterated_binders islambda ((CAst.make ?loc @@ GLocalAssum(na,bk,t))::decls) b
  | GProd (Name p,bk,t, { v = GCases (LetPatternStyle,None,[({ v = GVar e },_)],[(_,(ids,[cp],b))]) } )
      when not islambda && Id.equal p e ->
      match_iterated_binders islambda ((CAst.make ?loc @@ GLocalPattern((cp,ids),p,bk,t))::decls) b
  | GProd ((Name _ as na),bk,t,b) when not islambda ->
      match_iterated_binders islambda ((CAst.make ?loc @@ GLocalAssum(na,bk,t))::decls) b
  | GLetIn (na,c,t,b) when glue_letin_with_decls ->
      match_iterated_binders islambda
	((CAst.make ?loc @@ GLocalDef (na,Explicit (*?*), c,t))::decls) b
  | b -> (decls, CAst.make ?loc b)
  )) bi

let remove_sigma x (terms,onlybinders,termlists,binderlists) =
  (Id.List.remove_assoc x terms,onlybinders,termlists,binderlists)

let remove_bindinglist_sigma x (terms,onlybinders,termlists,binderlists) =
  (terms,onlybinders,termlists,Id.List.remove_assoc x binderlists)

let add_ldots_var metas = (ldots_var,((None,[]),NtnTypeConstr))::metas

let add_meta_bindinglist x metas = (x,((None,[]),NtnTypeBinderList))::metas

let match_binderlist_with_app match_fun alp metas sigma rest x y iter termin =
  let rec aux sigma bl rest =
    try
      let metas = add_ldots_var (add_meta_bindinglist y metas) in
      let (terms,_,_,binderlists as sigma) = match_fun alp metas sigma rest iter in
      let rest = Id.List.assoc ldots_var terms in
      let b =
        match Id.List.assoc y binderlists with [b] -> b | _ ->assert false
      in
      let sigma = remove_bindinglist_sigma y (remove_sigma ldots_var sigma) in
      aux sigma (b::bl) rest
    with No_match when not (List.is_empty bl) ->
      bl, rest, sigma in
  let bl,rest,sigma = aux sigma [] rest in
  let alp,sigma = bind_bindinglist_env alp sigma x bl in
  match_fun alp metas sigma rest termin

let add_meta_term x metas = (x,((None,[]),NtnTypeConstr))::metas

let match_termlist match_fun alp metas sigma rest x y iter termin lassoc =
  let rec aux sigma acc rest =
    try
      let metas = add_ldots_var (add_meta_term y metas) in
      let (terms,_,_,_ as sigma) = match_fun metas sigma rest iter in
      let rest = Id.List.assoc ldots_var terms in
      let t = Id.List.assoc y terms in
      let sigma = remove_sigma y (remove_sigma ldots_var sigma) in
      aux sigma (t::acc) rest
    with No_match when not (List.is_empty acc) ->
      acc, match_fun metas sigma rest termin in
  let l,(terms,onlybinders,termlists,binderlists as sigma) = aux sigma [] rest in
  let l = if lassoc then l else List.rev l in
  if is_bindinglist_meta x metas then
    (* This is a recursive pattern for both bindings and terms; it is *)
    (* registered for binders *)
    bind_bindinglist_as_term_env alp sigma x l
  else
    bind_termlist_env alp sigma x l

let does_not_come_from_already_eta_expanded_var =
  (* This is hack to avoid looping on a rule with rhs of the form *)
  (* "?f (fun ?x => ?g)" since otherwise, matching "F H" expands in *)
  (* "F (fun x => H x)" and "H x" is recursively matched against the same *)
  (* rule, giving "H (fun x' => x x')" and so on. *)
  (* Ideally, we would need the type of the expression to know which of *)
  (* the arguments applied to it can be eta-expanded without looping. *)
  (* The following test is then an approximation of what can be done *)
  (* optimally (whether other looping situations can occur remains to be *)
  (* checked). *)
  function { CAst.v = GVar _ } -> false | _ -> true

let rec match_ inner u alp metas sigma a1 a2 =
  let open CAst in
  let loc = a1.loc in
  match a1.v, a2 with
  (* Matching notation variable *)
  | r1, NVar id2 when is_term_meta id2 metas -> bind_term_env alp sigma id2 a1
  | GVar id1, NVar id2 when is_onlybinding_meta id2 metas -> bind_binding_as_term_env alp sigma id2 id1
  | r1, NVar id2 when is_bindinglist_meta id2 metas -> bind_term_env alp sigma id2 a1

  (* Matching recursive notations for terms *)
  | r1, NList (x,y,iter,termin,lassoc) ->
      match_termlist (match_hd u alp) alp metas sigma a1 x y iter termin lassoc

  (* "λ p, let 'cp = p in t" -> "λ 'cp, t" *)
  | GLambda (Name p,bk,t1, { v = GCases (LetPatternStyle,None,[({ v = GVar e},_)],[(_,(ids,[cp],b1))])}),
    NBinderList (x,_,NLambda (Name _id2,_,b2),termin) when Id.equal p e ->
      let (decls,b) = match_iterated_binders true [CAst.make ?loc @@ GLocalPattern((cp,ids),p,bk,t1)] b1 in
      let alp,sigma = bind_bindinglist_env alp sigma x decls in
      match_in u alp metas sigma b termin

  (* Matching recursive notations for binders: ad hoc cases supporting let-in *)
  | GLambda (na1,bk,t1,b1), NBinderList (x,_,NLambda (Name _id2,_,b2),termin)->
      let (decls,b) = match_iterated_binders true [CAst.make ?loc @@ GLocalAssum (na1,bk,t1)] b1 in
      (* TODO: address the possibility that termin is a Lambda itself *)
      let alp,sigma = bind_bindinglist_env alp sigma x decls in
      match_in u alp metas sigma b termin

  (* "∀ p, let 'cp = p in t" -> "∀ 'cp, t" *)
  | GProd (Name p,bk,t1, { v = GCases (LetPatternStyle,None,[({ v = GVar e },_)],[(_,(ids,[cp],b1))]) } ),
    NBinderList (x,_,NProd (Name _id2,_,b2),(NVar v as termin)) when Id.equal p e ->
      let (decls,b) = match_iterated_binders true [CAst.make ?loc @@ GLocalPattern ((cp,ids),p,bk,t1)] b1 in
      let alp,sigma = bind_bindinglist_env alp sigma x decls in
      match_in u alp metas sigma b termin

  | GProd (na1,bk,t1,b1), NBinderList (x,_,NProd (Name _id2,_,b2),termin)
      when na1 != Anonymous ->
      let (decls,b) = match_iterated_binders false [CAst.make ?loc @@ GLocalAssum (na1,bk,t1)] b1 in
      (* TODO: address the possibility that termin is a Prod itself *)
      let alp,sigma = bind_bindinglist_env alp sigma x decls in
      match_in u alp metas sigma b termin
  (* Matching recursive notations for binders: general case *)
  | _r, NBinderList (x,y,iter,termin) ->
      match_binderlist_with_app (match_hd u) alp metas sigma a1 x y iter termin

  (* Matching individual binders as part of a recursive pattern *)
  | GLambda (Name p,bk,t, { v = GCases (LetPatternStyle,None,[({ v = GVar e },_)],[(_,(ids,[cp],b1))])}),
    NLambda (Name id,_,b2)
      when is_bindinglist_meta id metas ->
      let alp,sigma = bind_bindinglist_env alp sigma id [CAst.make ?loc @@ GLocalPattern ((cp,ids),p,bk,t)] in
      match_in u alp metas sigma b1 b2
  | GLambda (na,bk,t,b1), NLambda (Name id,_,b2)
      when is_bindinglist_meta id metas ->
      let alp,sigma = bind_bindinglist_env alp sigma id [CAst.make ?loc @@ GLocalAssum (na,bk,t)] in
      match_in u alp metas sigma b1 b2
  | GProd (na,bk,t,b1), NProd (Name id,_,b2)
      when is_bindinglist_meta id metas && na != Anonymous ->
      let alp,sigma = bind_bindinglist_env alp sigma id [CAst.make ?loc @@ GLocalAssum (na,bk,t)] in
      match_in u alp metas sigma b1 b2

  (* Matching compositionally *)
  | GVar id1, NVar id2 when alpha_var id1 id2 (fst alp) -> sigma
  | GRef (r1,_), NRef r2 when (eq_gr r1 r2) -> sigma
  | GApp (f1,l1), NApp (f2,l2) ->
      let n1 = List.length l1 and n2 = List.length l2 in
      let f1,l1,f2,l2 =
	if n1 < n2 then
	  let l21,l22 = List.chop (n2-n1) l2 in f1,l1, NApp (f2,l21), l22
	else if n1 > n2 then
	  let l11,l12 = List.chop (n1-n2) l1 in CAst.make ?loc @@ GApp (f1,l11),l12, f2,l2
	else f1,l1, f2, l2 in
      let may_use_eta = does_not_come_from_already_eta_expanded_var f1 in
      List.fold_left2 (match_ may_use_eta u alp metas)
        (match_in u alp metas sigma f1 f2) l1 l2
  | GLambda (na1,_,t1,b1), NLambda (na2,t2,b2) ->
     match_binders u alp metas na1 na2 (match_in u alp metas sigma t1 t2) b1 b2
  | GProd (na1,_,t1,b1), NProd (na2,t2,b2) ->
     match_binders u alp metas na1 na2 (match_in u alp metas sigma t1 t2) b1 b2
  | GLetIn (na1,b1,_,c1), NLetIn (na2,b2,None,c2)
  | GLetIn (na1,b1,None,c1), NLetIn (na2,b2,_,c2) ->
     match_binders u alp metas na1 na2 (match_in u alp metas sigma b1 b2) c1 c2
  | GLetIn (na1,b1,Some t1,c1), NLetIn (na2,b2,Some t2,c2) ->
     match_binders u alp metas na1 na2
       (match_in u alp metas (match_in u alp metas sigma b1 b2) t1 t2) c1 c2
  | GCases (sty1,rtno1,tml1,eqnl1), NCases (sty2,rtno2,tml2,eqnl2)
      when sty1 == sty2
	 && Int.equal (List.length tml1) (List.length tml2)
	 && Int.equal (List.length eqnl1) (List.length eqnl2) ->
      let rtno1' = abstract_return_type_context_glob_constr tml1 rtno1 in
      let rtno2' = abstract_return_type_context_notation_constr tml2 rtno2 in
      let sigma =
	try Option.fold_left2 (match_in u alp metas) sigma rtno1' rtno2'
	with Option.Heterogeneous -> raise No_match
      in
      let sigma = List.fold_left2
      (fun s (tm1,_) (tm2,_) ->
        match_in u alp metas s tm1 tm2) sigma tml1 tml2 in
      List.fold_left2 (match_equations u alp metas) sigma eqnl1 eqnl2
  | GLetTuple (nal1,(na1,to1),b1,c1), NLetTuple (nal2,(na2,to2),b2,c2)
      when Int.equal (List.length nal1) (List.length nal2) ->
      let sigma = match_opt (match_binders u alp metas na1 na2) sigma to1 to2 in
      let sigma = match_in u alp metas sigma b1 b2 in
      let (alp,sigma) =
	List.fold_left2 (match_names metas) (alp,sigma) nal1 nal2 in
      match_in u alp metas sigma c1 c2
  | GIf (a1,(na1,to1),b1,c1), NIf (a2,(na2,to2),b2,c2) ->
      let sigma = match_opt (match_binders u alp metas na1 na2) sigma to1 to2 in
      List.fold_left2 (match_in u alp metas) sigma [a1;b1;c1] [a2;b2;c2]
  | GRec (fk1,idl1,dll1,tl1,bl1), NRec (fk2,idl2,dll2,tl2,bl2)
      when match_fix_kind fk1 fk2 && Int.equal (Array.length idl1) (Array.length idl2) &&
	Array.for_all2 (fun l1 l2 -> Int.equal (List.length l1) (List.length l2)) dll1 dll2
	->
      let alp,sigma = Array.fold_left2
	(List.fold_left2 (fun (alp,sigma) (na1,_,oc1,b1) (na2,oc2,b2) ->
	  let sigma =
	    match_in u alp metas
              (match_opt (match_in u alp metas) sigma oc1 oc2) b1 b2
	  in match_names metas (alp,sigma) na1 na2)) (alp,sigma) dll1 dll2 in
      let sigma = Array.fold_left2 (match_in u alp metas) sigma tl1 tl2 in
      let alp,sigma = Array.fold_right2 (fun id1 id2 alsig ->
	match_names metas alsig (Name id1) (Name id2)) idl1 idl2 (alp,sigma) in
      Array.fold_left2 (match_in u alp metas) sigma bl1 bl2
  | GCast(c1,CastConv t1), NCast (c2,CastConv t2)
  | GCast(c1,CastVM t1), NCast (c2,CastVM t2) ->
      match_in u alp metas (match_in u alp metas sigma c1 c2) t1 t2
  | GCast(c1, CastCoerce), NCast(c2, CastCoerce) ->
      match_in u alp metas sigma c1 c2
  | GSort (GType _), NSort (GType _) when not u -> sigma
  | GSort s1, NSort s2 when Miscops.glob_sort_eq s1 s2 -> sigma
  | GPatVar _, NHole _ -> (*Don't hide Metas, they bind in ltac*) raise No_match
  | a, NHole _ -> sigma

  (* On the fly eta-expansion so as to use notations of the form
     "exists x, P x" for "ex P"; ensure at least one constructor is
     consumed to avoid looping; expects type not given because don't know
     otherwise how to ensure it corresponds to a well-typed eta-expansion;
     we make an exception for types which are metavariables: this is useful e.g.
     to print "{x:_ & P x}" knowing that notation "{x & P x}" is not defined. *)
  | _b1, NLambda (Name id as na,(NHole _ | NVar _ as t2),b2) when inner ->
      let avoid =
        free_glob_vars a1 @ (* as in Namegen: *) glob_visible_short_qualid a1 in
      let id' = Namegen.next_ident_away id avoid in
      let t1 = CAst.make @@ GHole(Evar_kinds.BinderType (Name id'),Misctypes.IntroAnonymous,None) in
      let sigma = match t2 with
      | NHole _ -> sigma
      | NVar id2 -> bind_term_env alp sigma id2 t1
      | _ -> assert false in
      let (alp,sigma) =
        if is_bindinglist_meta id metas then
          bind_bindinglist_env alp sigma id [CAst.make @@ GLocalAssum (Name id',Explicit,t1)]
        else
          match_names metas (alp,sigma) (Name id') na in
      match_in u alp metas sigma (mkGApp a1 (CAst.make @@ GVar id')) b2

  | (GRec _ | GEvar _), _
  | _,_ -> raise No_match

and match_in u = match_ true u

and match_hd u = match_ false u

and match_binders u alp metas na1 na2 sigma b1 b2 =
  let (alp,sigma) = match_names metas (alp,sigma) na1 na2 in
  match_in u alp metas sigma b1 b2

and match_equations u alp metas sigma (_,(_,patl1,rhs1)) (patl2,rhs2) =
  (* patl1 and patl2 have the same length because they respectively
     correspond to some tml1 and tml2 that have the same length *)
  let (alp,sigma) =
    List.fold_left2 (match_cases_pattern_binders metas)
      (alp,sigma) patl1 patl2 in
  match_in u alp metas sigma rhs1 rhs2

let term_of_binder bi = CAst.make @@ match bi with
  | Name id -> GVar id
  | Anonymous -> GHole (Evar_kinds.InternalHole,Misctypes.IntroAnonymous,None)

let match_notation_constr u c (metas,pat) =
  let terms,binders,termlists,binderlists =
    match_ false u ([],[]) metas ([],[],[],[]) c pat in
  (* Reorder canonically the substitution *)
  let find_binder x =
    try term_of_binder (Id.List.assoc x binders)
    with Not_found ->
      (* Happens for binders bound to Anonymous *)
      (* Find a better way to propagate Anonymous... *)
      CAst.make @@GVar x in
  List.fold_right (fun (x,(scl,typ)) (terms',termlists',binders') ->
    match typ with
    | NtnTypeConstr ->
      let term = try Id.List.assoc x terms with Not_found -> raise No_match in
       ((term, scl)::terms',termlists',binders')
    | NtnTypeOnlyBinder ->
       ((find_binder x, scl)::terms',termlists',binders')
    | NtnTypeConstrList ->
       (terms',(Id.List.assoc x termlists,scl)::termlists',binders')
    | NtnTypeBinderList ->
      let bl = try Id.List.assoc x binderlists with Not_found -> raise No_match in
       (terms',termlists',(bl, scl)::binders'))
    metas ([],[],[])

(* Matching cases pattern *)

let bind_env_cases_pattern (terms,x,termlists,y as sigma) var v =
  try
    let vvar = Id.List.assoc var terms in
    if cases_pattern_eq v vvar then sigma else raise No_match
  with Not_found ->
    (* TODO: handle the case of multiple occs in different scopes *)
    (var,v)::terms,x,termlists,y

let match_cases_pattern_list match_fun metas sigma rest x y iter termin lassoc =
  let rec aux sigma acc rest =
    try
      let metas = add_ldots_var (add_meta_term y metas) in
      let (terms,_,_,_ as sigma) = match_fun metas sigma rest iter in
      let rest = Id.List.assoc ldots_var terms in
      let t = Id.List.assoc y terms in
      let sigma = remove_sigma y (remove_sigma ldots_var sigma) in
      aux sigma (t::acc) rest
    with No_match when not (List.is_empty acc) ->
      acc, match_fun metas sigma rest termin in
  let l,(terms,onlybinders,termlists,binderlists as sigma) = aux sigma [] rest in
  (terms,onlybinders,(x,if lassoc then l else List.rev l)::termlists, binderlists)

let rec match_cases_pattern metas (terms,(),termlists,() as sigma) a1 a2 =
 let open CAst in
 match a1.v, a2 with
  | r1, NVar id2 when Id.List.mem_assoc id2 metas -> (bind_env_cases_pattern sigma id2 a1),(0,[])
  | PatVar Anonymous, NHole _ -> sigma,(0,[])
  | PatCstr ((ind,_ as r1),largs,_), NRef (ConstructRef r2) when eq_constructor r1 r2 ->
      let l = try add_patterns_for_params_remove_local_defs r1 largs with Not_found -> raise No_match in
      sigma,(0,l)
  | PatCstr ((ind,_ as r1),args1,_), NApp (NRef (ConstructRef r2),l2)
      when eq_constructor r1 r2 ->
      let l1 = try add_patterns_for_params_remove_local_defs r1 args1 with Not_found -> raise No_match in
      let le2 = List.length l2 in
      if Int.equal le2 0 (* Special case of a notation for a @Cstr *) || le2 > List.length l1
      then
	raise No_match
      else
	let l1',more_args = Util.List.chop le2 l1 in
	(List.fold_left2 (match_cases_pattern_no_more_args metas) sigma l1' l2),(le2,more_args)
  | r1, NList (x,y,iter,termin,lassoc) ->
      (match_cases_pattern_list (match_cases_pattern_no_more_args)
	metas (terms,(),termlists,()) a1 x y iter termin lassoc),(0,[])
  | _ -> raise No_match

and match_cases_pattern_no_more_args metas sigma a1 a2 =
    match match_cases_pattern metas sigma a1 a2 with
      | out,(_,[]) -> out
      | _ -> raise No_match

let match_ind_pattern metas sigma ind pats a2 =
  match a2 with
  | NRef (IndRef r2) when eq_ind ind r2 ->
      sigma,(0,pats)
  | NApp (NRef (IndRef r2),l2)
      when eq_ind ind r2 ->
      let le2 = List.length l2 in
      if Int.equal le2 0 (* Special case of a notation for a @Cstr *) || le2 > List.length pats
      then
	raise No_match
      else
	let l1',more_args = Util.List.chop le2 pats in
	(List.fold_left2 (match_cases_pattern_no_more_args metas) sigma l1' l2),(le2,more_args)
  |_ -> raise No_match

let reorder_canonically_substitution terms termlists metas =
  List.fold_right (fun (x,(scl,typ)) (terms',termlists') ->
    match typ with
      | NtnTypeConstr -> ((Id.List.assoc x terms, scl)::terms',termlists')
      | NtnTypeOnlyBinder -> assert false
      | NtnTypeConstrList -> (terms',(Id.List.assoc x termlists,scl)::termlists')
      | NtnTypeBinderList -> assert false)
    metas ([],[])

let match_notation_constr_cases_pattern c (metas,pat) =
  let (terms,(),termlists,()),more_args = match_cases_pattern metas ([],(),[],()) c pat in
  reorder_canonically_substitution terms termlists metas, more_args

let match_notation_constr_ind_pattern ind args (metas,pat) =
  let (terms,(),termlists,()),more_args = match_ind_pattern metas ([],(),[],()) ind args pat in
  reorder_canonically_substitution terms termlists metas, more_args<|MERGE_RESOLUTION|>--- conflicted
+++ resolved
@@ -22,37 +22,9 @@
 (**********************************************************************)
 (* Utilities                                                          *)
 
-<<<<<<< HEAD
-=======
-let on_true_do b f c = if b then (f c; b) else b
-
-let compare_glob_constr f add t1 t2 = match t1,t2 with
-  | GRef (_,r1,_), GRef (_,r2,_) -> eq_gr r1 r2
-  | GVar (_,v1), GVar (_,v2) -> on_true_do (Id.equal v1 v2) add (Name v1)
-  | GApp (_,f1,l1), GApp (_,f2,l2) -> f f1 f2 && List.for_all2eq f l1 l2
-  | GLambda (_,na1,bk1,ty1,c1), GLambda (_,na2,bk2,ty2,c2)
-    when Name.equal na1 na2 && Constrexpr_ops.binding_kind_eq bk1 bk2 ->
-    on_true_do (f ty1 ty2 && f c1 c2) add na1
-  | GProd (_,na1,bk1,ty1,c1), GProd (_,na2,bk2,ty2,c2)
-    when Name.equal na1 na2 && Constrexpr_ops.binding_kind_eq bk1 bk2 ->
-      on_true_do (f ty1 ty2 && f c1 c2) add na1
-  | GHole _, GHole _ -> true
-  | GSort (_,s1), GSort (_,s2) -> Miscops.glob_sort_eq s1 s2
-  | GLetIn (_,na1,b1,c1), GLetIn (_,na2,b2,c2) when Name.equal na1 na2 ->
-      on_true_do (f b1 b2 && f c1 c2) add na1
-  | (GCases _ | GRec _
-    | GPatVar _ | GEvar _ | GLetTuple _ | GIf _ | GCast _),_
-  | _,(GCases _ | GRec _
-      | GPatVar _ | GEvar _ | GLetTuple _ | GIf _ | GCast _)
-      -> error "Unsupported construction in recursive notations."
-  | (GRef _ | GVar _ | GApp _ | GLambda _ | GProd _
-    | GHole _ | GSort _ | GLetIn _), _
-      -> false
-
 (* helper for NVar, NVar case in eq_notation_constr *)
 let get_var_ndx id vs = try Some (List.index Id.equal id vs) with Not_found -> None
 
->>>>>>> e0ad7ac1
 let rec eq_notation_constr (vars1,vars2 as vars) t1 t2 = match t1, t2 with
 | NRef gr1, NRef gr2 -> eq_gr gr1 gr2
 | NVar id1, NVar id2 -> (
