(************************************************************************)
(*  v      *   The Coq Proof Assistant  /  The Coq Development Team     *)
(* <O___,, *   INRIA - CNRS - LIX - LRI - PPS - Copyright 1999-2017     *)
(*   \VV/  **************************************************************)
(*    //   *      This file is distributed under the terms of the       *)
(*         *       GNU Lesser General Public License Version 2.1        *)
(************************************************************************)

open Pp

type status =
  Disabled | Enabled | AsError

type t = {
  default : status;
  category : string;
  status : status;
}

let warnings : (string, t) Hashtbl.t = Hashtbl.create 97
let categories : (string, string list) Hashtbl.t = Hashtbl.create 97

let current_loc = ref None
let flags = ref ""

let set_current_loc loc = current_loc := loc

let get_flags () = !flags

let add_warning_in_category ~name ~category =
  let ws =
    try
      Hashtbl.find categories category
    with Not_found -> []
  in
  Hashtbl.replace categories category (name::ws)

<<<<<<< HEAD
let create ~name ~category ?(default=Enabled) pp =
  Hashtbl.add warnings name { default; category; status = default };
  add_warning_in_category ~name ~category;
  if default <> Disabled then
    add_warning_in_category ~name ~category:"default";
  fun ?loc x ->
           let w = Hashtbl.find warnings name in
           let loc = Option.append loc !current_loc in
           match w.status with
           | Disabled -> ()
           | AsError -> CErrors.user_err ?loc (pp x)
           | Enabled ->
              let msg =
                pp x ++ spc () ++ str "[" ++ str name ++ str "," ++
                  str category ++ str "]"
              in
              Feedback.msg_warning ?loc msg

let warn_unknown_warning =
  create ~name:"unknown-warning" ~category:"toplevel"
         (fun name -> strbrk "Unknown warning name: " ++ str name)

=======
>>>>>>> e0ad7ac1
let set_warning_status ~name status =
  try
    let w = Hashtbl.find warnings name in 
    Hashtbl.replace warnings name { w with status = status }
  with Not_found -> ()

let reset_default_warnings () =
  Hashtbl.iter (fun name w ->
                Hashtbl.replace warnings name { w with status = w.default })
    warnings

let set_all_warnings_status status =
  Hashtbl.iter (fun name w ->
                Hashtbl.replace warnings name { w with status })
    warnings

let set_category_status ~name status =
  let names = Hashtbl.find categories name in
  List.iter (fun name -> set_warning_status ~name status) names

let is_all_keyword name = CString.equal name "all"
let is_none_keyword s = CString.equal s "none"

let parse_flag s =
  if String.length s > 1 then
    match String.get s 0 with
    | '+' -> (AsError, String.sub s 1 (String.length s - 1))
    | '-' -> (Disabled, String.sub s 1 (String.length s - 1))
    | _ -> (Enabled, s)
  else CErrors.user_err Pp.(str "Invalid warnings flag")

let string_of_flag (status,name) =
  match status with
  | AsError -> "+" ^ name
  | Disabled -> "-" ^ name
  | Enabled -> name

let string_of_flags flags =
  String.concat "," (List.map string_of_flag flags)

let set_status ~name status =
  if is_all_keyword name then
    set_all_warnings_status status
  else
    try
      set_category_status ~name status
    with Not_found ->
         try
           set_warning_status ~name status
         with Not_found -> ()

let split_flags s =
  let reg = Str.regexp "[ ,]+" in Str.split reg s

(** [cut_before_all_rev] removes all flags subsumed by a later occurrence of the
    "all" flag, and reverses the list. *)
let rec cut_before_all_rev acc = function
  | [] -> acc
  | (_status,name as w) :: warnings ->
     cut_before_all_rev (w :: if is_all_keyword name then [] else acc) warnings

let cut_before_all_rev warnings = cut_before_all_rev [] warnings

(** [uniquize_flags_rev] removes flags that are subsumed by later occurrences of
    themselves or their categories, and reverses the list. *)
let uniquize_flags_rev flags =
  let rec aux acc visited = function
    | (_,name as flag)::flags ->
       if CString.Set.mem name visited then aux acc visited flags else
         let visited =
           try
             let warnings = Hashtbl.find categories name in
             List.fold_left (fun v w -> CString.Set.add w v) visited warnings
           with Not_found ->
             visited
         in
         aux (flag::acc) (CString.Set.add name visited) flags
    | [] -> acc
  in aux [] CString.Set.empty flags

(** [normalize_flags] removes redundant warnings. Unknown warnings are kept
    because they may be declared in a plugin that will be linked later. *)
let normalize_flags ~silent warnings =
  let warnings = cut_before_all_rev warnings in
  uniquize_flags_rev warnings

let flags_of_string s = List.map parse_flag (split_flags s)

let normalize_flags_string s =
  if is_none_keyword s then s
  else
    let flags = flags_of_string s in
    let flags = normalize_flags ~silent:false flags in
    string_of_flags flags

let parse_warnings items =
  CList.iter (fun (status, name) -> set_status ~name status) items

(* For compatibility, we accept "none" *)
let parse_flags s =
  if is_none_keyword s then begin
      Flags.make_warn false;
      set_all_warnings_status Disabled;
      "none"
    end
  else begin
      Flags.make_warn true;
      let flags = flags_of_string s in
      let flags = normalize_flags ~silent:true flags in
      parse_warnings flags;
      string_of_flags flags
    end

let set_flags s =
  reset_default_warnings (); let s = parse_flags s in flags := s

let refine_loc = function
  | None when not (Loc.is_ghost !current_loc) -> Some !current_loc
  | loc -> loc

(* Adds a warning to the [warnings] and [category] tables. We then reparse the
   warning flags string, because the warning being created might have been set
   already. *)
let create ~name ~category ?(default=Enabled) pp =
  Hashtbl.replace warnings name { default; category; status = default };
  add_warning_in_category ~name ~category;
  if default <> Disabled then
    add_warning_in_category ~name ~category:"default";
  (* We re-parse and also re-normalize the flags, because the category of the
     new warning is now known. *)
  set_flags !flags;
  fun ?loc x -> let w = Hashtbl.find warnings name in
           match w.status with
           | Disabled -> ()
           | AsError ->
              begin match refine_loc loc with
              | Some loc -> CErrors.user_err_loc (loc,"_",pp x)
              | None -> CErrors.errorlabstrm "_" (pp x)
              end
           | Enabled ->
              let msg =
                pp x ++ spc () ++ str "[" ++ str name ++ str "," ++
                  str category ++ str "]"
              in
              let loc = refine_loc loc in
              Feedback.msg_warning ?loc msg
<|MERGE_RESOLUTION|>--- conflicted
+++ resolved
@@ -35,31 +35,6 @@
   in
   Hashtbl.replace categories category (name::ws)
 
-<<<<<<< HEAD
-let create ~name ~category ?(default=Enabled) pp =
-  Hashtbl.add warnings name { default; category; status = default };
-  add_warning_in_category ~name ~category;
-  if default <> Disabled then
-    add_warning_in_category ~name ~category:"default";
-  fun ?loc x ->
-           let w = Hashtbl.find warnings name in
-           let loc = Option.append loc !current_loc in
-           match w.status with
-           | Disabled -> ()
-           | AsError -> CErrors.user_err ?loc (pp x)
-           | Enabled ->
-              let msg =
-                pp x ++ spc () ++ str "[" ++ str name ++ str "," ++
-                  str category ++ str "]"
-              in
-              Feedback.msg_warning ?loc msg
-
-let warn_unknown_warning =
-  create ~name:"unknown-warning" ~category:"toplevel"
-         (fun name -> strbrk "Unknown warning name: " ++ str name)
-
-=======
->>>>>>> e0ad7ac1
 let set_warning_status ~name status =
   try
     let w = Hashtbl.find warnings name in 
@@ -176,10 +151,6 @@
 let set_flags s =
   reset_default_warnings (); let s = parse_flags s in flags := s
 
-let refine_loc = function
-  | None when not (Loc.is_ghost !current_loc) -> Some !current_loc
-  | loc -> loc
-
 (* Adds a warning to the [warnings] and [category] tables. We then reparse the
    warning flags string, because the warning being created might have been set
    already. *)
@@ -191,18 +162,15 @@
   (* We re-parse and also re-normalize the flags, because the category of the
      new warning is now known. *)
   set_flags !flags;
-  fun ?loc x -> let w = Hashtbl.find warnings name in
+  fun ?loc x ->
+           let w = Hashtbl.find warnings name in
+           let loc = Option.append loc !current_loc in
            match w.status with
            | Disabled -> ()
-           | AsError ->
-              begin match refine_loc loc with
-              | Some loc -> CErrors.user_err_loc (loc,"_",pp x)
-              | None -> CErrors.errorlabstrm "_" (pp x)
-              end
+           | AsError -> CErrors.user_err ?loc (pp x)
            | Enabled ->
               let msg =
                 pp x ++ spc () ++ str "[" ++ str name ++ str "," ++
                   str category ++ str "]"
               in
-              let loc = refine_loc loc in
-              Feedback.msg_warning ?loc msg
+              Feedback.msg_warning ?loc msg