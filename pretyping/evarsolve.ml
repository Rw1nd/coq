--- conflicted
+++ resolved
@@ -223,28 +223,14 @@
                    occur_rec false acc (existential_type evd ev');
                  Array.iter (occur_rec check_types acc) args'))
   | Rel i when i > k ->
-<<<<<<< HEAD
-      if not (Int.Set.mem (i-k) !cache) then
-      (match Environ.lookup_rel i env with
-       | LocalAssum _ -> ()
-       | LocalDef (_,b,_) -> cache := Int.Set.add (i-k) !cache; occur_rec acc (lift i b))
-  | Proj (p,c) -> 
-    let c = 
-      try Retyping.expand_projection env evd p c []
-      with Retyping.RetypeError _ -> 
-	(* Can happen when called from w_unify which doesn't assign evars/metas 
-	   eagerly enough *) c
-    in occur_rec acc c
-=======
      if not (Int.Set.mem (i-k) !cache) then
        let decl = Environ.lookup_rel i env in
        if check_types then
-         (cache := Int.Set.add (i-k) !cache; occur_rec false acc (lift i (pi3 decl)));
-       (match pi2 decl with
-        | None -> ()
-        | Some b -> cache := Int.Set.add (i-k) !cache; occur_rec false acc (lift i b))
+         (cache := Int.Set.add (i-k) !cache; occur_rec false acc (lift i (get_type decl)));
+       (match decl with
+        | LocalAssum _ -> ()
+        | LocalDef (_,b,_) -> cache := Int.Set.add (i-k) !cache; occur_rec false acc (lift i b))
   | Proj (p,c) -> occur_rec true acc c
->>>>>>> c22f6694
   | _ -> iter_constr_with_full_binders (fun rd (k,env) -> (succ k, push_rel rd env))
     (occur_rec check_types) acc c
   in
