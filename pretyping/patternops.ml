(************************************************************************)
(*  v      *   The Coq Proof Assistant  /  The Coq Development Team     *)
(* <O___,, *   INRIA - CNRS - LIX - LRI - PPS - Copyright 1999-2016     *)
(*   \VV/  **************************************************************)
(*    //   *      This file is distributed under the terms of the       *)
(*         *       GNU Lesser General Public License Version 2.1        *)
(************************************************************************)

open CErrors
open Util
open Names
open Globnames
open Nameops
open Term
open Vars
open Glob_term
open Pp
open Mod_subst
open Misctypes
open Decl_kinds
open Pattern
open Environ

let case_info_pattern_eq i1 i2 =
  i1.cip_style == i2.cip_style &&
  Option.equal eq_ind i1.cip_ind i2.cip_ind &&
  Option.equal (List.equal (==)) i1.cip_ind_tags i2.cip_ind_tags &&
  i1.cip_extensible == i2.cip_extensible

let rec constr_pattern_eq p1 p2 = match p1, p2 with
| PRef r1, PRef r2 -> eq_gr r1 r2
| PVar v1, PVar v2 -> Id.equal v1 v2
| PEvar (ev1, ctx1), PEvar (ev2, ctx2) ->
  Evar.equal ev1 ev2 && Array.equal constr_pattern_eq ctx1 ctx2
| PRel i1, PRel i2 ->
  Int.equal i1 i2
| PApp (t1, arg1), PApp (t2, arg2) ->
  constr_pattern_eq t1 t2 && Array.equal constr_pattern_eq arg1 arg2
| PSoApp (id1, arg1), PSoApp (id2, arg2) ->
  Id.equal id1 id2 && List.equal constr_pattern_eq arg1 arg2
| PLambda (v1, t1, b1), PLambda (v2, t2, b2) ->
  Name.equal v1 v2 && constr_pattern_eq t1 t2 && constr_pattern_eq b1 b2
| PProd (v1, t1, b1), PProd (v2, t2, b2) ->
  Name.equal v1 v2 && constr_pattern_eq t1 t2 && constr_pattern_eq b1 b2
| PLetIn (v1, b1, t1, c1), PLetIn (v2, b2, t2, c2) ->
  Name.equal v1 v2 && constr_pattern_eq b1 b2 &&
  Option.equal constr_pattern_eq t1 t2 && constr_pattern_eq c1 c2
| PSort s1, PSort s2 -> Miscops.glob_sort_eq s1 s2
| PMeta m1, PMeta m2 -> Option.equal Id.equal m1 m2
| PIf (t1, l1, r1), PIf (t2, l2, r2) ->
  constr_pattern_eq t1 t2 && constr_pattern_eq l1 l2 && constr_pattern_eq r1 r2
| PCase (info1, p1, r1, l1), PCase (info2, p2, r2, l2) ->
  case_info_pattern_eq info1 info2 &&
  constr_pattern_eq p1 p2 &&
  constr_pattern_eq r1 r2 &&
  List.equal pattern_eq l1 l2
| PFix f1, PFix f2 ->
  fixpoint_eq f1 f2
| PCoFix f1, PCoFix f2 ->
  cofixpoint_eq f1 f2
| _ -> false
(** FIXME: fixpoint and cofixpoint should be relativized to pattern *)

and pattern_eq (i1, j1, p1) (i2, j2, p2) =
  Int.equal i1 i2 && List.equal (==) j1 j2 && constr_pattern_eq p1 p2

and fixpoint_eq ((arg1, i1), r1) ((arg2, i2), r2) =
  Int.equal i1 i2 &&
  Array.equal Int.equal arg1 arg2 &&
  rec_declaration_eq r1 r2

and cofixpoint_eq (i1, r1) (i2, r2) =
  Int.equal i1 i2 &&
  rec_declaration_eq r1 r2

and rec_declaration_eq (n1, c1, r1) (n2, c2, r2) =
  Array.equal Name.equal n1 n2 &&
  Array.equal Term.eq_constr c1 c2 &&
  Array.equal Term.eq_constr r1 r2

let rec occur_meta_pattern = function
  | PApp (f,args) ->
      (occur_meta_pattern f) || (Array.exists occur_meta_pattern args)
  | PProj (_,arg) -> occur_meta_pattern arg
  | PLambda (na,t,c)  -> (occur_meta_pattern t) || (occur_meta_pattern c)
  | PProd (na,t,c)  -> (occur_meta_pattern t) || (occur_meta_pattern c)
  | PLetIn (na,b,t,c)  ->
     Option.fold_left (fun b t -> b || occur_meta_pattern t) (occur_meta_pattern b) t || (occur_meta_pattern c)
  | PIf (c,c1,c2)  ->
      (occur_meta_pattern c) ||
      (occur_meta_pattern c1) || (occur_meta_pattern c2)
  | PCase(_,p,c,br) ->
      (occur_meta_pattern p) ||
      (occur_meta_pattern c) ||
      (List.exists (fun (_,_,p) -> occur_meta_pattern p) br)
  | PMeta _ | PSoApp _ -> true
  | PEvar _ | PVar _ | PRef _ | PRel _ | PSort _ | PFix _ | PCoFix _ -> false

exception BoundPattern;;

let rec head_pattern_bound t =
  match t with
    | PProd (_,_,b)  -> head_pattern_bound b
    | PLetIn (_,_,_,b) -> head_pattern_bound b
    | PApp (c,args)  -> head_pattern_bound c
    | PIf (c,_,_)  -> head_pattern_bound c
    | PCase (_,p,c,br) -> head_pattern_bound c
    | PRef r         -> r
    | PVar id        -> VarRef id
    | PProj (p,c)    -> ConstRef (Projection.constant p)
    | PEvar _ | PRel _ | PMeta _ | PSoApp _  | PSort _ | PFix _
	-> raise BoundPattern
    (* Perhaps they were arguments, but we don't beta-reduce *)
    | PLambda _ -> raise BoundPattern
    | PCoFix _ -> anomaly ~label:"head_pattern_bound" (Pp.str "not a type.")

let head_of_constr_reference sigma c = match EConstr.kind sigma c with
  | Const (sp,_) -> ConstRef sp
  | Construct (sp,_) -> ConstructRef sp
  | Ind (sp,_) -> IndRef sp
  | Var id -> VarRef id
  | _ -> anomaly (Pp.str "Not a rigid reference.")

let pattern_of_constr env sigma t =
  let rec pattern_of_constr env t =
  let open Context.Rel.Declaration in
  match kind_of_term t with
    | Rel n  -> PRel n
    | Meta n -> PMeta (Some (Id.of_string ("META" ^ string_of_int n)))
    | Var id -> PVar id
    | Sort (Prop Null) -> PSort GProp
    | Sort (Prop Pos) -> PSort GSet
    | Sort (Type _) -> PSort (GType [])
    | Cast (c,_,_)      -> pattern_of_constr env c
    | LetIn (na,c,t,b) -> PLetIn (na,pattern_of_constr env c,Some (pattern_of_constr env t),
				  pattern_of_constr (push_rel (LocalDef (na,c,t)) env) b)
    | Prod (na,c,b)   -> PProd (na,pattern_of_constr env c,
				pattern_of_constr (push_rel (LocalAssum (na, c)) env) b)
    | Lambda (na,c,b) -> PLambda (na,pattern_of_constr env c,
				  pattern_of_constr (push_rel (LocalAssum (na, c)) env) b)
    | App (f,a) ->
        (match
          match kind_of_term f with
          | Evar (evk,args) ->
            (match snd (Evd.evar_source evk sigma) with
              Evar_kinds.MatchingVar (Evar_kinds.SecondOrderPatVar id) -> Some id
            | _ -> None)
          | _ -> None
         with
         | Some n -> PSoApp (n,Array.to_list (Array.map (pattern_of_constr env) a))
         | None -> PApp (pattern_of_constr env f,Array.map (pattern_of_constr env) a))
    | Const (sp,u)  -> PRef (ConstRef (constant_of_kn(canonical_con sp)))
    | Ind (sp,u)    -> PRef (canonical_gr (IndRef sp))
    | Construct (sp,u) -> PRef (canonical_gr (ConstructRef sp))
    | Proj (p, c) -> 
      pattern_of_constr env (EConstr.Unsafe.to_constr (Retyping.expand_projection env sigma p (EConstr.of_constr c) []))
    | Evar (evk,ctxt as ev) ->
      (match snd (Evd.evar_source evk sigma) with
      | Evar_kinds.MatchingVar (Evar_kinds.FirstOrderPatVar id) ->
        PMeta (Some id)
      | Evar_kinds.GoalEvar | Evar_kinds.VarInstance _ ->
        (* These are the two evar kinds used for existing goals *)
        (* see Proofview.mark_in_evm *)
         if Evd.is_defined sigma evk then pattern_of_constr env (Evd.existential_value sigma ev)
         else PEvar (evk,Array.map (pattern_of_constr env) ctxt)
      | Evar_kinds.MatchingVar (Evar_kinds.SecondOrderPatVar ido) -> assert false
      | _ -> 
	 PMeta None)
    | Case (ci,p,a,br) ->
        let cip =
	  { cip_style = ci.ci_pp_info.style;
	    cip_ind = Some ci.ci_ind;
	    cip_ind_tags = Some ci.ci_pp_info.ind_tags;
	    cip_extensible = false }
	in
	let branch_of_constr i c =
	  (i, ci.ci_pp_info.cstr_tags.(i), pattern_of_constr env c)
	in
	PCase (cip, pattern_of_constr env p, pattern_of_constr env a,
	       Array.to_list (Array.mapi branch_of_constr br))
    | Fix f -> PFix f
    | CoFix f -> PCoFix f in
  pattern_of_constr env t

(* To process patterns, we need a translation without typing at all. *)

let map_pattern_with_binders g f l = function
  | PApp (p,pl) -> PApp (f l p, Array.map (f l) pl)
  | PSoApp (n,pl) -> PSoApp (n, List.map (f l) pl)
  | PLambda (n,a,b) -> PLambda (n,f l a,f (g n l) b)
  | PProd (n,a,b) -> PProd (n,f l a,f (g n l) b)
  | PLetIn (n,a,t,b) -> PLetIn (n,f l a,Option.map (f l) t,f (g n l) b)
  | PIf (c,b1,b2) -> PIf (f l c,f l b1,f l b2)
  | PCase (ci,po,p,pl) ->
    PCase (ci,f l po,f l p, List.map (fun (i,n,c) -> (i,n,f l c)) pl)
  | PProj (p,pc) -> PProj (p, f l pc)
  (* Non recursive *)
  | (PVar _ | PEvar _ | PRel _ | PRef _  | PSort _  | PMeta _
  (* Bound to terms *)
  | PFix _ | PCoFix _ as x) -> x

let error_instantiate_pattern id l =
  let is = match l with
  | [_] -> "is" 
  | _ -> "are"
  in
  user_err  (str "Cannot substitute the term bound to " ++ pr_id id
    ++ strbrk " in pattern because the term refers to " ++ pr_enum pr_id l
    ++ strbrk " which " ++ str is ++ strbrk " not bound in the pattern.")

let instantiate_pattern env sigma lvar c =
  let open EConstr in
  let open Vars in
  let rec aux vars = function
  | PVar id as x ->
      (try
	let ctx,c = Id.Map.find id lvar in
	try
	  let inst =
	    List.map
              (fun id -> mkRel (List.index Name.equal (Name id) vars))
              ctx
          in
	  let c = substl inst c in
	  (** FIXME: Stupid workaround to pattern_of_constr being evar sensitive *)
	  let c = Evarutil.nf_evar sigma c in
	  pattern_of_constr env sigma (EConstr.Unsafe.to_constr c)
	with Not_found (* List.index failed *) ->
	  let vars =
	    List.map_filter (function Name id -> Some id | _ -> None) vars in
	  error_instantiate_pattern id (List.subtract Id.equal ctx vars)
       with Not_found (* Map.find failed *) ->
	 x)
  | (PFix _ | PCoFix _) -> user_err Pp.(str "Non instantiable pattern.")
  | c ->
      map_pattern_with_binders (fun id vars -> id::vars) aux vars c in
  aux [] c

let rec liftn_pattern k n = function
  | PRel i as x -> if i >= n then PRel (i+k) else x
  | PFix x -> PFix (destFix (liftn k n (mkFix x)))
  | PCoFix x -> PCoFix (destCoFix (liftn k n (mkCoFix x)))
  | c -> map_pattern_with_binders (fun _ -> succ) (liftn_pattern k) n c

let lift_pattern k = liftn_pattern k 1

let rec subst_pattern subst pat =
  match pat with
  | PRef ref ->
      let ref',t = subst_global subst ref in
	if ref' == ref then pat else
	 pattern_of_constr (Global.env()) Evd.empty t
  | PVar _
  | PEvar _
  | PRel _ -> pat
  | PProj (p,c) -> 
      let p' = Projection.map (fun p -> 
	destConstRef (fst (subst_global subst (ConstRef p)))) p in
      let c' = subst_pattern subst c in
	if p' == p && c' == c then pat else
	  PProj(p',c')
  | PApp (f,args) ->
      let f' = subst_pattern subst f in
      let args' = Array.smartmap (subst_pattern subst) args in
	if f' == f && args' == args then pat else
	  PApp (f',args')
  | PSoApp (i,args) ->
      let args' = List.smartmap (subst_pattern subst) args in
	if args' == args then pat else
	  PSoApp (i,args')
  | PLambda (name,c1,c2) ->
      let c1' = subst_pattern subst c1 in
      let c2' = subst_pattern subst c2 in
	if c1' == c1 && c2' == c2 then pat else
	  PLambda (name,c1',c2')
  | PProd (name,c1,c2) ->
      let c1' = subst_pattern subst c1 in
      let c2' = subst_pattern subst c2 in
	if c1' == c1 && c2' == c2 then pat else
	  PProd (name,c1',c2')
  | PLetIn (name,c1,t,c2) ->
      let c1' = subst_pattern subst c1 in
      let t' = Option.smartmap (subst_pattern subst) t in
      let c2' = subst_pattern subst c2 in
	if c1' == c1 && t' == t && c2' == c2 then pat else
	  PLetIn (name,c1',t',c2')
  | PSort _
  | PMeta _ -> pat
  | PIf (c,c1,c2) ->
      let c' = subst_pattern subst c in
      let c1' = subst_pattern subst c1 in
      let c2' = subst_pattern subst c2 in
	if c' == c && c1' == c1 && c2' == c2 then pat else
	  PIf (c',c1',c2')
  | PCase (cip,typ,c,branches) ->
      let ind = cip.cip_ind in
      let ind' = Option.smartmap (subst_ind subst) ind in
      let cip' = if ind' == ind then cip else { cip with cip_ind = ind' } in
      let typ' = subst_pattern subst typ in
      let c' = subst_pattern subst c in
      let subst_branch ((i,n,c) as br) =
	let c' = subst_pattern subst c in
	if c' == c then br else (i,n,c')
      in
      let branches' = List.smartmap subst_branch branches in
      if cip' == cip && typ' == typ && c' == c && branches' == branches
      then pat
      else PCase(cip', typ', c', branches')
  | PFix fixpoint ->
      let cstr = mkFix fixpoint in
      let fixpoint' = destFix (subst_mps subst cstr) in
	if fixpoint' == fixpoint then pat else
	  PFix fixpoint'
  | PCoFix cofixpoint ->
      let cstr = mkCoFix cofixpoint in
      let cofixpoint' = destCoFix (subst_mps subst cstr) in
	if cofixpoint' == cofixpoint then pat else
	  PCoFix cofixpoint'

let mkPLambda na b = PLambda(na,PMeta None,b)
let rev_it_mkPLambda = List.fold_right mkPLambda

let err ?loc pp = user_err ?loc ~hdr:"pattern_of_glob_constr" pp

let warn_cast_in_pattern =
  CWarnings.create ~name:"cast-in-pattern" ~category:"automation"
    (fun () -> Pp.strbrk "Casts are ignored in patterns")

let rec pat_of_raw metas vars = CAst.with_loc_val (fun ?loc -> function
  | GVar id ->
      (try PRel (List.index Name.equal (Name id) vars)
       with Not_found -> PVar id)
  | GPatVar (Evar_kinds.FirstOrderPatVar n) ->
      metas := n::!metas; PMeta (Some n)
  | GRef (gr,_) ->
      PRef (canonical_gr gr)
  (* Hack to avoid rewriting a complete interpretation of patterns *)
  | GApp ({ CAst.v = GPatVar (Evar_kinds.SecondOrderPatVar n) }, cl) ->
      metas := n::!metas; PSoApp (n, List.map (pat_of_raw metas vars) cl)
  | GApp (c,cl) ->
      PApp (pat_of_raw metas vars c,
	    Array.of_list (List.map (pat_of_raw metas vars) cl))
  | GLambda (na,bk,c1,c2) ->
      Name.iter (fun n -> metas := n::!metas) na;
      PLambda (na, pat_of_raw metas vars c1,
	       pat_of_raw metas (na::vars) c2)
  | GProd (na,bk,c1,c2) ->
      Name.iter (fun n -> metas := n::!metas) na;
      PProd (na, pat_of_raw metas vars c1,
	       pat_of_raw metas (na::vars) c2)
  | GLetIn (na,c1,t,c2) ->
      Name.iter (fun n -> metas := n::!metas) na;
      PLetIn (na, pat_of_raw metas vars c1,
               Option.map (pat_of_raw metas vars) t,
	       pat_of_raw metas (na::vars) c2)
  | GSort s ->
      PSort s
  | GHole _ ->
      PMeta None
  | GCast (c,_) ->
      warn_cast_in_pattern ();
      pat_of_raw metas vars c
  | GIf (c,(_,None),b1,b2) ->
      PIf (pat_of_raw metas vars c,
           pat_of_raw metas vars b1,pat_of_raw metas vars b2)
<<<<<<< HEAD
  | GLetTuple (nal,(_,None),b,c) ->
      let mkGLambda c na = CAst.make ?loc @@
	GLambda (na,Explicit, CAst.make @@ GHole (Evar_kinds.InternalHole, IntroAnonymous, None),c) in
      let c = List.fold_left mkGLambda c nal in
=======
  | GLetTuple (loc,nal,(_,None),b,c) ->
      let mkGLambda na c =
	GLambda (loc,na,Explicit,GHole (loc,Evar_kinds.InternalHole, IntroAnonymous, None),c) in
      let c = List.fold_right mkGLambda nal c in
>>>>>>> ce1e1dba
      let cip =
	{ cip_style = LetStyle;
	  cip_ind = None;
	  cip_ind_tags = None;
	  cip_extensible = false }
      in
      let tags = List.map (fun _ -> false) nal (* Approximation which can be without let-ins... *) in
      PCase (cip, PMeta None, pat_of_raw metas vars b,
             [0,tags,pat_of_raw metas vars c])
  | GCases (sty,p,[c,(na,indnames)],brs) ->
      let get_ind = function
	| (_,(_,[{ CAst.v = PatCstr((ind,_),_,_) }],_))::_ -> Some ind
	| _ -> None
      in
      let ind_tags,ind = match indnames with
	| Some (_,(ind,nal)) -> Some (List.length nal), Some ind
	| None -> None, get_ind brs
      in
      let ext,brs = pats_of_glob_branches loc metas vars ind brs
      in
      let pred = match p,indnames with
	| Some p, Some (_,(_,nal)) ->
          let nvars = na :: List.rev nal @ vars in
          rev_it_mkPLambda nal (mkPLambda na (pat_of_raw metas nvars p))
        | (None | Some { CAst.v = GHole _}), _ -> PMeta None
	| Some p, None ->
            user_err ?loc  (strbrk "Clause \"in\" expected in patterns over \"match\" expressions with an explicit \"return\" clause.")
      in
      let info =
	{ cip_style = sty;
	  cip_ind = ind;
	  cip_ind_tags = None;
	  cip_extensible = ext }
      in
      (* Nota : when we have a non-trivial predicate,
	 the inductive type is known. Same when we have at least
	 one non-trivial branch. These facts are used in [Constrextern]. *)
      PCase (info, pred, pat_of_raw metas vars c, brs)

  | r -> err ?loc (Pp.str "Non supported pattern.")
  )

and pats_of_glob_branches loc metas vars ind brs =
  let get_arg = function
    | { CAst.v = PatVar na } ->
      Name.iter (fun n -> metas := n::!metas) na;
      na
    | { CAst.v = PatCstr(_,_,_) ; loc } -> err ?loc (Pp.str "Non supported pattern.")
  in
  let rec get_pat indexes = function
    | [] -> false, []
    | [(_,(_,[{ CAst.v = PatVar Anonymous }], { CAst.v = GHole _}))] -> true, [] (* ends with _ => _ *)
    | (_,(_,[{ CAst.v = PatCstr((indsp,j),lv,_) }],br)) :: brs ->
      let () = match ind with
      | Some sp when eq_ind sp indsp -> ()
      | _ ->
        err ?loc (Pp.str "All constructors must be in the same inductive type.")
      in
      if Int.Set.mem (j-1) indexes then
	err ?loc
          (str "No unique branch for " ++ int j ++ str"-th constructor.");
      let lna = List.map get_arg lv in
      let vars' = List.rev lna @ vars in
      let pat = rev_it_mkPLambda lna (pat_of_raw metas vars' br) in
      let ext,pats = get_pat (Int.Set.add (j-1) indexes) brs in
      let tags = List.map (fun _ -> false) lv (* approximation, w/o let-in *) in
      ext, ((j-1, tags, pat) :: pats)
    | (loc,(_,_,_)) :: _ -> err ?loc (Pp.str "Non supported pattern.")
  in
  get_pat Int.Set.empty brs

let pattern_of_glob_constr c =
  let metas = ref [] in
  let p = pat_of_raw metas [] c in
  (!metas,p)<|MERGE_RESOLUTION|>--- conflicted
+++ resolved
@@ -363,17 +363,10 @@
   | GIf (c,(_,None),b1,b2) ->
       PIf (pat_of_raw metas vars c,
            pat_of_raw metas vars b1,pat_of_raw metas vars b2)
-<<<<<<< HEAD
   | GLetTuple (nal,(_,None),b,c) ->
-      let mkGLambda c na = CAst.make ?loc @@
+      let mkGLambda na c = CAst.make ?loc @@
 	GLambda (na,Explicit, CAst.make @@ GHole (Evar_kinds.InternalHole, IntroAnonymous, None),c) in
-      let c = List.fold_left mkGLambda c nal in
-=======
-  | GLetTuple (loc,nal,(_,None),b,c) ->
-      let mkGLambda na c =
-	GLambda (loc,na,Explicit,GHole (loc,Evar_kinds.InternalHole, IntroAnonymous, None),c) in
       let c = List.fold_right mkGLambda nal c in
->>>>>>> ce1e1dba
       let cip =
 	{ cip_style = LetStyle;
 	  cip_ind = None;
