--- conflicted
+++ resolved
@@ -1841,24 +1841,14 @@
 let check_is_type env sigma ty =
   let evdref = ref sigma in
   try
-<<<<<<< HEAD
     let _ = Typing.e_sort_of env evdref ty in
-    Proofview.Unsafe.tclEVARS !evdref
-=======
-    let _ = Typing.sort_of env evdref ty in
     !evdref
->>>>>>> 174fd1f8
   with e when Errors.noncritical e ->
     raise (DependsOnBody None)
 
-<<<<<<< HEAD
-let check_decl env decl msg =
+let check_decl env sigma decl =
   let open Context.Named.Declaration in
   let ty = get_type decl in
-  Proofview.tclEVARMAP >>= fun sigma ->
-=======
-let check_decl env sigma (id, c, ty) =
->>>>>>> 174fd1f8
   let evdref = ref sigma in
   try
     let _ = Typing.e_sort_of env evdref ty in
@@ -1868,6 +1858,7 @@
     in
     !evdref
   with e when Errors.noncritical e ->
+    let id = get_id decl in
     raise (DependsOnBody (Some id))
 
 let clear_body ids =
@@ -1875,7 +1866,7 @@
   Proofview.Goal.enter { enter = begin fun gl ->
     let env = Proofview.Goal.env gl in
     let concl = Proofview.Goal.concl (Proofview.Goal.assume gl) in
-    let sigma = Proofview.Goal.sigma gl in
+    let sigma = Tacmach.New.project gl in
     let ctx = named_context env in
     let map = function
     | LocalAssum (id,t) as decl ->
@@ -1889,12 +1880,6 @@
     let ctx = List.map map ctx in
     let base_env = reset_context env in
     let env = push_named_context ctx base_env in
-<<<<<<< HEAD
-    let check_hyps =
-      let check env decl =
-        let msg _ = Tacticals.New.tclZEROMSG
-          (str "Hypothesis " ++ pr_id (get_id decl) ++ on_the_bodies ids)
-=======
     let check =
       try
         let check (env, sigma) decl =
@@ -1905,7 +1890,6 @@
             else sigma
           in
           (push_named decl env, sigma)
->>>>>>> 174fd1f8
         in
         let (env, sigma) = List.fold_left check (base_env, sigma) (List.rev ctx) in
         let sigma =
@@ -1921,13 +1905,8 @@
         in
         Tacticals.New.tclZEROMSG msg
     in
-<<<<<<< HEAD
-    check_hyps <*> check_concl <*>
+    check <*>
     Refine.refine ~unsafe:true { run = begin fun sigma ->
-=======
-    check <*>
-    Proofview.Refine.refine ~unsafe:true begin fun sigma ->
->>>>>>> 174fd1f8
       Evarutil.new_evar env sigma ~principal:true concl
     end }
   end }
