--- conflicted
+++ resolved
@@ -1465,17 +1465,11 @@
 	let elim =
 	  try DefinedRecord (Recordops.lookup_projections ind)
 	  with Not_found ->
-<<<<<<< HEAD
             let sigma = Sigma.Unsafe.of_evar_map sigma in
 	    let Sigma (elim, _, _) = build_case_analysis_scheme env sigma (ind,u) false sort in
 	    NotADefinedRecordUseScheme elim in
-	Tacticals.New.tclFIRST
-=======
-	    let elim = build_case_analysis_scheme env sigma (ind,u) false sort in
-	    NotADefinedRecordUseScheme (snd elim) in
 	Tacticals.New.tclORELSE0
 	(Tacticals.New.tclFIRST
->>>>>>> 84f079fa
 	  (List.init n (fun i ->
             Proofview.Goal.enter { enter = begin fun gl ->
             let env = Proofview.Goal.env gl in
@@ -1488,12 +1482,8 @@
 		[Proofview.V82.tactic (refine p);
 		 (* Might be ill-typed due to forbidden elimination. *)
 		 Tacticals.New.onLastHypId (tac (not isrec))]
-<<<<<<< HEAD
-           end }))
-=======
-           end)))
+           end })))
           (Proofview.tclZERO ~info err)
->>>>>>> 84f079fa
     | None -> Proofview.tclZERO ~info err
   with RefinerError _|UserError _ -> Proofview.tclZERO ~info err
   end }
