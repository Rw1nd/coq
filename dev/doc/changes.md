--- conflicted
+++ resolved
@@ -1,13 +1,6 @@
 ## Changes between Coq 8.9 and Coq 8.10
 
-<<<<<<< HEAD
-=======
 ### ML API
-
-Termops:
-
-- Internal printing functions have been placed under the
-  `Termops.Internal` namespace.
 
 Names
 
@@ -20,7 +13,6 @@
   Constant.make3 has been removed, use Constant.make2
   Constant.repr3 has been removed, use Constant.repr2
 
->>>>>>> 650c65af
 ## Changes between Coq 8.8 and Coq 8.9
 
 ### ML API
