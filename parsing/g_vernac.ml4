(************************************************************************)
(*  v      *   The Coq Proof Assistant  /  The Coq Development Team     *)
(* <O___,, *   INRIA - CNRS - LIX - LRI - PPS - Copyright 1999-2016     *)
(*   \VV/  **************************************************************)
(*    //   *      This file is distributed under the terms of the       *)
(*         *       GNU Lesser General Public License Version 2.1        *)
(************************************************************************)

open Pp
open Compat
open CErrors
open Util
open Names
open Constrexpr
open Constrexpr_ops
open Extend
open Vernacexpr
open Decl_kinds
open Misctypes
open Tok (* necessary for camlp4 *)

open Pcoq
open Pcoq.Prim
open Pcoq.Constr
open Pcoq.Vernac_
open Pcoq.Module

let vernac_kw = [ ";"; ","; ">->"; ":<"; "<:"; "where"; "at" ]
let _ = List.iter CLexer.add_keyword vernac_kw

(* Rem: do not join the different GEXTEND into one, it breaks native *)
(* compilation on PowerPC and Sun architectures *)

let query_command = Gram.entry_create "vernac:query_command"

let subprf = Gram.entry_create "vernac:subprf"

let class_rawexpr = Gram.entry_create "vernac:class_rawexpr"
let thm_token = Gram.entry_create "vernac:thm_token"
let def_body = Gram.entry_create "vernac:def_body"
let decl_notation = Gram.entry_create "vernac:decl_notation"
let record_field = Gram.entry_create "vernac:record_field"
let of_type_with_opt_coercion = Gram.entry_create "vernac:of_type_with_opt_coercion"
let subgoal_command = Gram.entry_create "proof_mode:subgoal_command"
let instance_name = Gram.entry_create "vernac:instance_name"
let section_subset_expr = Gram.entry_create "vernac:section_subset_expr"

let make_bullet s =
  let n = String.length s in
  match s.[0] with
  | '-' -> Dash n
  | '+' -> Plus n
  | '*' -> Star n
  | _ -> assert false

GEXTEND Gram
  GLOBAL: vernac gallina_ext noedit_mode subprf subgoal_command;
  vernac: FIRST
    [ [ IDENT "Time"; c = located_vernac -> VernacTime c
      | IDENT "Redirect"; s = ne_string; c = located_vernac -> VernacRedirect (s, c)
      | IDENT "Timeout"; n = natural; v = vernac -> VernacTimeout(n,v)
      | IDENT "Fail"; v = vernac -> VernacFail v

      | IDENT "Local"; v = vernac_poly -> VernacLocal (true, v)
      | IDENT "Global"; v = vernac_poly -> VernacLocal (false, v)

      (* Stm backdoor *)
      | IDENT "Stm"; IDENT "JoinDocument"; "." -> VernacStm JoinDocument
      | IDENT "Stm"; IDENT "Finish"; "." -> VernacStm Finish
      | IDENT "Stm"; IDENT "Wait"; "." -> VernacStm Wait
      | IDENT "Stm"; IDENT "PrintDag"; "." -> VernacStm PrintDag
      | IDENT "Stm"; IDENT "Observe"; id = INT; "." ->
          VernacStm (Observe (Stateid.of_int (int_of_string id)))
      | IDENT "Stm"; IDENT "Command"; v = vernac_aux -> VernacStm (Command v)
      | IDENT "Stm"; IDENT "PGLast"; v = vernac_aux -> VernacStm (PGLast v)

      | v = vernac_poly -> v ]
    ]
  ;
  vernac_poly:
    [ [ IDENT "Polymorphic"; v = vernac_aux -> VernacPolymorphic (true, v)
      | IDENT "Monomorphic"; v = vernac_aux -> VernacPolymorphic (false, v)
      | v = vernac_aux -> v ]
    ]
  ;
  vernac_aux:
    (* Better to parse "." here: in case of failure (e.g. in coerce_to_var), *)
    (* "." is still in the stream and discard_to_dot works correctly         *)
    [ [ IDENT "Program"; g = gallina; "." -> VernacProgram g
      | IDENT "Program"; g = gallina_ext; "." -> VernacProgram g
      | g = gallina; "." -> g
      | g = gallina_ext; "." -> g
      | c = command; "." -> c
      | c = syntax; "." -> c
      | c = subprf -> c
    ] ]
  ;
  vernac_aux: LAST
    [ [ prfcom = command_entry -> prfcom ] ]
  ;
  noedit_mode:
    [ [ c = subgoal_command -> c None] ]
  ;

  subprf:
  [ [ s = BULLET -> VernacBullet (make_bullet s)
    | "{" -> VernacSubproof None
    | "}" -> VernacEndSubproof
    ] ]
  ;

  subgoal_command:
    [ [ c = query_command; "." ->
                  begin function
                    | Some (SelectNth g) -> c (Some g)
                    | None -> c None
                    | _ ->
                        VernacError (UserError (None,str"Typing and evaluation commands, cannot be used with the \"all:\" selector."))
                  end ] ]
  ;
  located_vernac:
    [ [ v = vernac -> !@loc, v ] ]
  ;
END

let warn_plural_command =
  CWarnings.create ~name:"plural-command" ~category:"pedantic" ~default:CWarnings.Disabled
         (fun kwd -> strbrk (Printf.sprintf "Command \"%s\" expects more than one assumption." kwd))

let test_plural_form loc kwd = function
  | [(_,([_],_))] ->
     warn_plural_command ~loc:!@loc kwd
  | _ -> ()

let test_plural_form_types loc kwd = function
  | [([_],_)] ->
     warn_plural_command ~loc:!@loc kwd
  | _ -> ()

let fresh_var env c =
  Namegen.next_ident_away (Id.of_string "pat")
    (env @ Id.Set.elements (Topconstr.free_vars_of_constr_expr c))

let _ = Hook.set Constrexpr_ops.fresh_var_hook fresh_var

(* Gallina declarations *)
GEXTEND Gram
  GLOBAL: gallina gallina_ext thm_token def_body of_type_with_opt_coercion
    record_field decl_notation rec_definition pidentref;

  gallina:
      (* Definition, Theorem, Variable, Axiom, ... *)
    [ [ thm = thm_token; id = pidentref; bl = binders; ":"; c = lconstr;
        l = LIST0
          [ "with"; id = pidentref; bl = binders; ":"; c = lconstr ->
          (Some id,(bl,c,None)) ] ->
          VernacStartTheoremProof (thm, (Some id,(bl,c,None))::l, false)
      | stre = assumption_token; nl = inline; bl = assum_list ->
	  VernacAssumption (stre, nl, bl)
      | (kwd,stre) = assumptions_token; nl = inline; bl = assum_list ->
	  test_plural_form loc kwd bl;
	  VernacAssumption (stre, nl, bl)
      | d = def_token; id = pidentref; b = def_body ->
          VernacDefinition (d, id, b)
      | IDENT "Let"; id = identref; b = def_body ->
          VernacDefinition ((Some Discharge, Definition), (id, None), b)
      (* Gallina inductive declarations *)
      | priv = private_token; f = finite_token;
        indl = LIST1 inductive_definition SEP "with" ->
	  let (k,f) = f in
	  let indl=List.map (fun ((a,b,c,d),e) -> ((a,b,c,k,d),e)) indl in
          VernacInductive (priv,f,indl)
      | "Fixpoint"; recs = LIST1 rec_definition SEP "with" ->
          VernacFixpoint (None, recs)
      | IDENT "Let"; "Fixpoint"; recs = LIST1 rec_definition SEP "with" ->
          VernacFixpoint (Some Discharge, recs)
      | "CoFixpoint"; corecs = LIST1 corec_definition SEP "with" ->
          VernacCoFixpoint (None, corecs)
      | IDENT "Let"; "CoFixpoint"; corecs = LIST1 corec_definition SEP "with" ->
          VernacCoFixpoint (Some Discharge, corecs)
      | IDENT "Scheme"; l = LIST1 scheme SEP "with" -> VernacScheme l
      | IDENT "Combined"; IDENT "Scheme"; id = identref; IDENT "from";
	      l = LIST1 identref SEP "," -> VernacCombinedScheme (id, l)
      | IDENT "Register"; IDENT "Inline"; id = identref ->
          VernacRegister(id, RegisterInline)
      | IDENT "Universe"; l = LIST1 identref -> VernacUniverse l
      | IDENT "Universes"; l = LIST1 identref -> VernacUniverse l
      | IDENT "Constraint"; l = LIST1 univ_constraint SEP "," -> VernacConstraint l
  ] ]
  ;

  thm_token:
    [ [ "Theorem" -> Theorem
      | IDENT "Lemma" -> Lemma
      | IDENT "Fact" -> Fact
      | IDENT "Remark" -> Remark
      | IDENT "Corollary" -> Corollary
      | IDENT "Proposition" -> Proposition
      | IDENT "Property" -> Property ] ]
  ;
  def_token:
    [ [ "Definition" -> (None, Definition)
      | IDENT "Example" -> (None, Example)
      | IDENT "SubClass" -> (None, SubClass) ] ]
  ;
  assumption_token:
    [ [ "Hypothesis" -> (Some Discharge, Logical)
      | "Variable" -> (Some Discharge, Definitional)
      | "Axiom" -> (None, Logical)
      | "Parameter" -> (None, Definitional)
      | IDENT "Conjecture" -> (None, Conjectural) ] ]
  ;
  assumptions_token:
    [ [ IDENT "Hypotheses" -> ("Hypotheses", (Some Discharge, Logical))
      | IDENT "Variables" -> ("Variables", (Some Discharge, Definitional))
      | IDENT "Axioms" -> ("Axioms", (None, Logical))
      | IDENT "Parameters" -> ("Parameters", (None, Definitional))
      | IDENT "Conjectures" -> ("Conjectures", (None, Conjectural)) ] ]
  ;
  inline:
    [ [ IDENT "Inline"; "("; i = INT; ")" -> InlineAt (int_of_string i)
      | IDENT "Inline" -> DefaultInline
      | -> NoInline] ]
  ;
  pidentref:
    [ [ i = identref; l = OPT [ "@{" ; l = LIST0 identref; "}" -> l ] -> (i,l) ] ]
  ;
  univ_constraint:
    [ [ l = universe_level; ord = [ "<" -> Univ.Lt | "=" -> Univ.Eq | "<=" -> Univ.Le ];
	r = universe_level -> (l, ord, r) ] ]
  ;
  finite_token:
    [ [ "Inductive" -> (Inductive_kw,Finite)
      | "CoInductive" -> (CoInductive,CoFinite)
      | "Variant" -> (Variant,BiFinite)
      | IDENT "Record" -> (Record,BiFinite)
      | IDENT "Structure" -> (Structure,BiFinite)
      | IDENT "Class" -> (Class true,BiFinite) ] ]
  ;
  private_token:
    [ [ IDENT "Private" -> true | -> false ] ]
  ;
  (* Simple definitions *)
  def_body:
    [ [ bl = binders; ":="; red = reduce; c = lconstr ->
      let (bl, c) = expand_pattern_binders mkCLambdaN bl c in
      (match c with
          CCast(_,c, CastConv t) -> DefineBody (bl, red, c, Some t)
        | _ -> DefineBody (bl, red, c, None))
    | bl = binders; ":"; t = lconstr; ":="; red = reduce; c = lconstr ->
        let ((bl, c), tyo) =
          if List.exists (function LocalPattern _ -> true | _ -> false) bl
          then
            let c = CCast (!@loc, c, CastConv t) in
            (expand_pattern_binders mkCLambdaN bl c, None)
          else ((bl, c), Some t)
        in
	DefineBody (bl, red, c, tyo)
    | bl = binders; ":"; t = lconstr ->
        ProveBody (bl, t) ] ]
  ;
  reduce:
    [ [ IDENT "Eval"; r = red_expr; "in" -> Some r
      | -> None ] ]
  ;
  one_decl_notation:
    [ [ ntn = ne_lstring; ":="; c = constr;
        scopt = OPT [ ":"; sc = IDENT -> sc] -> (ntn,c,scopt) ] ]
  ;
  decl_notation:
    [ [ "where"; l = LIST1 one_decl_notation SEP IDENT "and" -> l
    | -> [] ] ]
  ;
  (* Inductives and records *)
  opt_constructors_or_fields:
    [ [ ":="; lc = constructor_list_or_record_decl -> lc
      | -> RecordDecl (None, []) ] ]
  ;
  inductive_definition:
    [ [ oc = opt_coercion; id = pidentref; indpar = binders;
        c = OPT [ ":"; c = lconstr -> c ];
        lc=opt_constructors_or_fields; ntn = decl_notation ->
	   (((oc,id),indpar,c,lc),ntn) ] ]
  ;
  constructor_list_or_record_decl:
    [ [ "|"; l = LIST1 constructor SEP "|" -> Constructors l
      | id = identref ; c = constructor_type; "|"; l = LIST0 constructor SEP "|" ->
	  Constructors ((c id)::l)
      | id = identref ; c = constructor_type -> Constructors [ c id ]
      | cstr = identref; "{"; fs = record_fields; "}" ->
	  RecordDecl (Some cstr,fs)
      | "{";fs = record_fields; "}" -> RecordDecl (None,fs)
      |  -> Constructors [] ] ]
  ;
(*
  csort:
    [ [ s = sort -> CSort (loc,s) ] ]
  ;
*)
  opt_coercion:
    [ [ ">" -> true
      |  -> false ] ]
  ;
  (* (co)-fixpoints *)
  rec_definition:
    [ [ id = pidentref;
	bl = binders_fixannot;
        ty = type_cstr;
	def = OPT [":="; def = lconstr -> def]; ntn = decl_notation ->
	  let bl, annot = bl in ((id,annot,bl,ty,def),ntn) ] ]
  ;
  corec_definition:
    [ [ id = pidentref; bl = binders; ty = type_cstr;
        def = OPT [":="; def = lconstr -> def]; ntn = decl_notation ->
          ((id,bl,ty,def),ntn) ] ]
  ;
  type_cstr:
    [ [ ":"; c=lconstr -> c
      | -> CHole (!@loc, None, Misctypes.IntroAnonymous, None) ] ]
  ;
  (* Inductive schemes *)
  scheme:
    [ [ kind = scheme_kind -> (None,kind)
      | id = identref; ":="; kind = scheme_kind -> (Some id,kind) ] ]
  ;
  scheme_kind:
    [ [ IDENT "Induction"; "for"; ind = smart_global;
          IDENT "Sort"; s = sort-> InductionScheme(true,ind,s)
      | IDENT "Minimality"; "for"; ind = smart_global;
          IDENT "Sort"; s = sort-> InductionScheme(false,ind,s)
      | IDENT "Elimination"; "for"; ind = smart_global;
          IDENT "Sort"; s = sort-> CaseScheme(true,ind,s)
      | IDENT "Case"; "for"; ind = smart_global;
          IDENT "Sort"; s = sort-> CaseScheme(false,ind,s)
      | IDENT "Equality"; "for" ; ind = smart_global -> EqualityScheme(ind) ] ]
  ;
  (* Various Binders *)
(*
  (* ... without coercions *)
  binder_nodef:
    [ [ b = binder_let ->
      (match b with
          LocalRawAssum(l,ty) -> (l,ty)
        | LocalRawDef _ ->
            Util.user_err_loc
              (loc,"fix_param",Pp.str"defined binder not allowed here.")) ] ]
  ;
*)
  (* ... with coercions *)
  record_field:
  [ [ bd = record_binder; pri = OPT [ "|"; n = natural -> n ];
      ntn = decl_notation -> (bd,pri),ntn ] ]
  ;
  record_fields:
    [ [ f = record_field; ";"; fs = record_fields -> f :: fs
      | f = record_field; ";" -> [f]
      | f = record_field -> [f]
      | -> []
    ] ]
  ;
  record_binder_body:
    [ [ l = binders; oc = of_type_with_opt_coercion;
         t = lconstr -> fun id -> (oc,AssumExpr (id,mkCProdN (!@loc) l t))
      | l = binders; oc = of_type_with_opt_coercion;
         t = lconstr; ":="; b = lconstr -> fun id ->
	   (oc,DefExpr (id,mkCLambdaN (!@loc) l b,Some (mkCProdN (!@loc) l t)))
      | l = binders; ":="; b = lconstr -> fun id ->
         match b with
	 | CCast(_,b, (CastConv t|CastVM t|CastNative t)) ->
	     (None,DefExpr(id,mkCLambdaN (!@loc) l b,Some (mkCProdN (!@loc) l t)))
         | _ ->
	     (None,DefExpr(id,mkCLambdaN (!@loc) l b,None)) ] ]
  ;
  record_binder:
    [ [ id = name -> (None,AssumExpr(id,CHole (!@loc, None, Misctypes.IntroAnonymous, None)))
      | id = name; f = record_binder_body -> f id ] ]
  ;
  assum_list:
    [ [ bl = LIST1 assum_coe -> bl | b = simple_assum_coe -> [b] ] ]
  ;
  assum_coe:
    [ [ "("; a = simple_assum_coe; ")" -> a ] ]
  ;
  simple_assum_coe:
    [ [ idl = LIST1 pidentref; oc = of_type_with_opt_coercion; c = lconstr ->
        (not (Option.is_empty oc),(idl,c)) ] ]
  ;

  constructor_type:
    [[ l = binders;
      t= [ coe = of_type_with_opt_coercion; c = lconstr ->
	            fun l id -> (not (Option.is_empty coe),(id,mkCProdN (!@loc) l c))
            |  ->
		 fun l id -> (false,(id,mkCProdN (!@loc) l (CHole (!@loc, None, Misctypes.IntroAnonymous, None)))) ]
	 -> t l
     ]]
;

  constructor:
    [ [ id = identref; c=constructor_type -> c id ] ]
  ;
  of_type_with_opt_coercion:
    [ [ ":>>" -> Some false
	| ":>"; ">" -> Some false
	| ":>" -> Some true
	| ":"; ">"; ">" -> Some false
	| ":"; ">" -> Some true
	| ":" -> None ] ]
  ;
END

let only_starredidentrefs =
  Gram.Entry.of_parser "test_only_starredidentrefs"
    (fun strm ->
      let rec aux n =
      match get_tok (Util.stream_nth n strm) with
        | KEYWORD "." -> ()
        | KEYWORD ")" -> ()
        | (IDENT _ | KEYWORD "Type" | KEYWORD "*") -> aux (n+1)
        | _ -> raise Stream.Failure in
      aux 0)
let starredidentreflist_to_expr l =
  match l with
  | [] -> SsEmpty
  | x :: xs -> List.fold_right (fun i acc -> SsUnion(i,acc)) xs x

let warn_deprecated_include_type =
  CWarnings.create ~name:"deprecated-include-type" ~category:"deprecated"
         (fun () -> strbrk "Include Type is deprecated; use Include instead")

(* Modules and Sections *)
GEXTEND Gram
  GLOBAL: gallina_ext module_expr module_type section_subset_expr;

  gallina_ext:
    [ [ (* Interactive module declaration *)
        IDENT "Module"; export = export_token; id = identref;
	bl = LIST0 module_binder; sign = of_module_type;
	body = is_module_expr ->
	  VernacDefineModule (export, id, bl, sign, body)
      | IDENT "Module"; "Type"; id = identref;
	bl = LIST0 module_binder; sign = check_module_types;
	body = is_module_type ->
	  VernacDeclareModuleType (id, bl, sign, body)
      | IDENT "Declare"; IDENT "Module"; export = export_token; id = identref;
	bl = LIST0 module_binder; ":"; mty = module_type_inl ->
	  VernacDeclareModule (export, id, bl, mty)
      (* Section beginning *)
      | IDENT "Section"; id = identref -> VernacBeginSection id
      | IDENT "Chapter"; id = identref -> VernacBeginSection id

      (* This end a Section a Module or a Module Type *)
      | IDENT "End"; id = identref -> VernacEndSegment id

      (* Naming a set of section hyps *)
      | IDENT "Collection"; id = identref; ":="; expr = section_subset_expr ->
          VernacNameSectionHypSet (id, expr)

      (* Requiring an already compiled module *)
      | IDENT "Require"; export = export_token; qidl = LIST1 global ->
          VernacRequire (None, export, qidl)
      | IDENT "From" ; ns = global ; IDENT "Require"; export = export_token
	; qidl = LIST1 global ->
	VernacRequire (Some ns, export, qidl)
      | IDENT "Import"; qidl = LIST1 global -> VernacImport (false,qidl)
      | IDENT "Export"; qidl = LIST1 global -> VernacImport (true,qidl)
      | IDENT "Include"; e = module_type_inl; l = LIST0 ext_module_expr ->
	  VernacInclude(e::l)
      | IDENT "Include"; "Type"; e = module_type_inl; l = LIST0 ext_module_type ->
	 warn_deprecated_include_type ~loc:!@loc ();
	 VernacInclude(e::l) ] ]
  ;
  export_token:
    [ [ IDENT "Import" -> Some false
      | IDENT "Export" -> Some true
      |  -> None ] ]
  ;
  ext_module_type:
    [ [ "<+"; mty = module_type_inl -> mty ] ]
  ;
  ext_module_expr:
    [ [ "<+"; mexpr = module_expr_inl -> mexpr ] ]
  ;
  check_module_type:
    [ [ "<:"; mty = module_type_inl -> mty ] ]
  ;
  check_module_types:
    [ [ mtys = LIST0 check_module_type -> mtys ] ]
  ;
  of_module_type:
    [ [ ":"; mty = module_type_inl -> Enforce mty
      | mtys = check_module_types -> Check mtys ] ]
  ;
  is_module_type:
    [ [ ":="; mty = module_type_inl ; l = LIST0 ext_module_type -> (mty::l)
      | -> [] ] ]
  ;
  is_module_expr:
    [ [ ":="; mexpr = module_expr_inl; l = LIST0 ext_module_expr -> (mexpr::l)
      | -> [] ] ]
  ;
  functor_app_annot:
    [ [ "["; IDENT "inline"; "at"; IDENT "level"; i = INT; "]" ->
        InlineAt (int_of_string i)
      | "["; IDENT "no"; IDENT "inline"; "]" -> NoInline
      | -> DefaultInline
      ] ]
  ;
  module_expr_inl:
    [ [ "!"; me = module_expr -> (me,NoInline)
      | me = module_expr; a = functor_app_annot -> (me,a) ] ]
  ;
  module_type_inl:
    [ [ "!"; me = module_type -> (me,NoInline)
      | me = module_type; a = functor_app_annot -> (me,a) ] ]
  ;
  (* Module binder  *)
  module_binder:
    [ [ "("; export = export_token; idl = LIST1 identref; ":";
         mty = module_type_inl; ")" -> (export,idl,mty) ] ]
  ;
  (* Module expressions *)
  module_expr:
    [ [ me = module_expr_atom -> me
      | me1 = module_expr; me2 = module_expr_atom -> CMapply (!@loc,me1,me2)
      ] ]
  ;
  module_expr_atom:
    [ [ qid = qualid -> CMident qid | "("; me = module_expr; ")" -> me ] ]
  ;
  with_declaration:
    [ [ "Definition"; fqid = fullyqualid; ":="; c = Constr.lconstr ->
          CWith_Definition (fqid,c)
      | IDENT "Module"; fqid = fullyqualid; ":="; qid = qualid ->
	  CWith_Module (fqid,qid)
      ] ]
  ;
  module_type:
    [ [ qid = qualid -> CMident qid
      | "("; mt = module_type; ")" -> mt
      | mty = module_type; me = module_expr_atom -> CMapply (!@loc,mty,me)
      | mty = module_type; "with"; decl = with_declaration ->
          CMwith (!@loc,mty,decl)
      ] ]
  ;
  (* Proof using *)
  section_subset_expr:
    [ [ only_starredidentrefs; l = LIST0 starredidentref ->
          starredidentreflist_to_expr l
      | e = ssexpr -> e ]]
  ;
  starredidentref:
    [ [ i = identref -> SsSingl i
      | i = identref; "*" -> SsFwdClose(SsSingl i)
      | "Type" -> SsSingl (!@loc, Id.of_string "Type")
      | "Type"; "*" -> SsFwdClose (SsSingl (!@loc, Id.of_string "Type")) ]]
  ;
  ssexpr:
    [ "35" 
      [ "-"; e = ssexpr -> SsCompl e ]
    | "50"
      [ e1 = ssexpr; "-"; e2 = ssexpr->SsSubstr(e1,e2)
      | e1 = ssexpr; "+"; e2 = ssexpr->SsUnion(e1,e2)]
    | "0"
      [ i = starredidentref -> i
      | "("; only_starredidentrefs; l = LIST0 starredidentref; ")"->
          starredidentreflist_to_expr l
      | "("; only_starredidentrefs; l = LIST0 starredidentref; ")"; "*" ->
          SsFwdClose(starredidentreflist_to_expr l)
      | "("; e = ssexpr; ")"-> e 
      | "("; e = ssexpr; ")"; "*" -> SsFwdClose e ] ]
  ;
END

let warn_deprecated_arguments_scope =
  CWarnings.create ~name:"deprecated-arguments-scope" ~category:"deprecated"
         (fun () -> strbrk "Arguments Scope is deprecated; use Arguments instead")

let warn_deprecated_implicit_arguments =
  CWarnings.create ~name:"deprecated-implicit-arguments" ~category:"deprecated"
         (fun () -> strbrk "Implicit Arguments is deprecated; use Arguments instead")

<<<<<<< HEAD
=======
let warn_deprecated_arguments_syntax =
  CWarnings.create ~name:"deprecated-arguments-syntax" ~category:"deprecated"
         (fun () -> strbrk "The \"/\" and \"!\" modifiers have an effect only "
                    ++ strbrk "in the first arguments list. The syntax allowing"
                    ++ strbrk " them to appear in other lists is deprecated.")

>>>>>>> 3e6fa1cb
(* Extensions: implicits, coercions, etc. *)
GEXTEND Gram
  GLOBAL: gallina_ext instance_name hint_info;

  gallina_ext:
    [ [ (* Transparent and Opaque *)
        IDENT "Transparent"; l = LIST1 smart_global ->
          VernacSetOpacity (Conv_oracle.transparent, l)
      | IDENT "Opaque"; l = LIST1 smart_global ->
          VernacSetOpacity (Conv_oracle.Opaque, l)
      | IDENT "Strategy"; l =
          LIST1 [ v=strategy_level; "["; q=LIST1 smart_global; "]" -> (v,q)] ->
            VernacSetStrategy l
      (* Canonical structure *)
      | IDENT "Canonical"; IDENT "Structure"; qid = global ->
	  VernacCanonical (AN qid)
      | IDENT "Canonical"; IDENT "Structure"; ntn = by_notation ->
	  VernacCanonical (ByNotation ntn)
      | IDENT "Canonical"; IDENT "Structure"; qid = global;
          d = def_body ->
          let s = coerce_reference_to_id qid in
	  VernacDefinition
	    ((Some Global,CanonicalStructure),((Loc.ghost,s),None),d)

      (* Coercions *)
      | IDENT "Coercion"; qid = global; d = def_body ->
          let s = coerce_reference_to_id qid in
	  VernacDefinition ((None,Coercion),((Loc.ghost,s),None),d)
      | IDENT "Coercion"; IDENT "Local"; qid = global; d = def_body ->
           let s = coerce_reference_to_id qid in
	  VernacDefinition ((Some Decl_kinds.Local,Coercion),((Loc.ghost,s),None),d)
      | IDENT "Identity"; IDENT "Coercion"; IDENT "Local"; f = identref;
         ":"; s = class_rawexpr; ">->"; t = class_rawexpr ->
	   VernacIdentityCoercion (true, f, s, t)
      | IDENT "Identity"; IDENT "Coercion"; f = identref; ":";
         s = class_rawexpr; ">->"; t = class_rawexpr ->
	   VernacIdentityCoercion (false, f, s, t)
      | IDENT "Coercion"; IDENT "Local"; qid = global; ":";
	 s = class_rawexpr; ">->"; t = class_rawexpr ->
	  VernacCoercion (true, AN qid, s, t)
      | IDENT "Coercion"; IDENT "Local"; ntn = by_notation; ":";
	 s = class_rawexpr; ">->"; t = class_rawexpr ->
	  VernacCoercion (true, ByNotation ntn, s, t)
      | IDENT "Coercion"; qid = global; ":"; s = class_rawexpr; ">->";
         t = class_rawexpr ->
	  VernacCoercion (false, AN qid, s, t)
      | IDENT "Coercion"; ntn = by_notation; ":"; s = class_rawexpr; ">->";
         t = class_rawexpr ->
	  VernacCoercion (false, ByNotation ntn, s, t)

      | IDENT "Context"; c = binders ->
	  VernacContext c

      | IDENT "Instance"; namesup = instance_name; ":";
	 expl = [ "!" -> Decl_kinds.Implicit | -> Decl_kinds.Explicit ] ; t = operconstr LEVEL "200";
	 info = hint_info ;
	 props = [ ":="; "{"; r = record_declaration; "}" -> Some (true,r) |
	     ":="; c = lconstr -> Some (false,c) | -> None ] ->
	   VernacInstance (false,snd namesup,(fst namesup,expl,t),props,info)

      | IDENT "Existing"; IDENT "Instance"; id = global;
          info = hint_info ->
	  VernacDeclareInstances [id, info]

      | IDENT "Existing"; IDENT "Instances"; ids = LIST1 global;
        pri = OPT [ "|"; i = natural -> i ] ->
         let info = { hint_priority = pri; hint_pattern = None } in
         let insts = List.map (fun i -> (i, info)) ids in
	  VernacDeclareInstances insts

      | IDENT "Existing"; IDENT "Class"; is = global -> VernacDeclareClass is

      (* Arguments *)
      | IDENT "Arguments"; qid = smart_global; 
        args = LIST0 argument_spec_block;
        more_implicits = OPT
          [ ","; impl = LIST1
<<<<<<< HEAD
            [ impl = LIST0 more_implicits_block -> List.flatten impl]
=======
            [ impl = LIST0 more_implicits_block ->
              let warn_deprecated = List.exists fst impl in
              if warn_deprecated then warn_deprecated_arguments_syntax ~loc:!@loc ();
              List.flatten (List.map snd impl)]
>>>>>>> 3e6fa1cb
            SEP "," -> impl
          ];
        mods = OPT [ ":"; l = LIST1 arguments_modifier SEP "," -> l ] ->
         let mods = match mods with None -> [] | Some l -> List.flatten l in
         let slash_position = ref None in
         let rec parse_args i = function
           | [] -> []
           | `Id x :: args -> x :: parse_args (i+1) args
           | `Slash :: args ->
              if Option.is_empty !slash_position then
                (slash_position := Some i; parse_args i args)
              else
                error "The \"/\" modifier can occur only once"
         in
         let args = parse_args 0 (List.flatten args) in
         let more_implicits = Option.default [] more_implicits in
         VernacArguments (qid, args, more_implicits, !slash_position, mods)

 
     (* moved there so that camlp5 factors it with the previous rule *)
     | IDENT "Arguments"; IDENT "Scope"; qid = smart_global;
       "["; scl = LIST0 [ "_" -> None | sc = IDENT -> Some sc ]; "]" ->
	warn_deprecated_arguments_scope ~loc:!@loc ();
        VernacArgumentsScope (qid,scl)

      (* Implicit *)
      | IDENT "Implicit"; IDENT "Arguments"; qid = smart_global;
	   pos = LIST0 [ "["; l = LIST0 implicit_name; "]" ->
	     List.map (fun (id,b,f) -> (ExplByName id,b,f)) l ] ->
	 warn_deprecated_implicit_arguments ~loc:!@loc ();
	 VernacDeclareImplicits (qid,pos)

      | IDENT "Implicit"; "Type"; bl = reserv_list ->
	   VernacReserve bl

      | IDENT "Implicit"; IDENT "Types"; bl = reserv_list ->
          test_plural_form_types loc "Implicit Types" bl;
           VernacReserve bl

      | IDENT "Generalizable"; 
	   gen = [IDENT "All"; IDENT "Variables" -> Some []
	     | IDENT "No"; IDENT "Variables" -> None
	     | ["Variable" | IDENT "Variables"];
		  idl = LIST1 identref -> Some idl ] ->
	     VernacGeneralizable gen ] ]
  ;
  arguments_modifier:
    [ [ IDENT "simpl"; IDENT "nomatch" -> [`ReductionDontExposeCase]
      | IDENT "simpl"; IDENT "never" -> [`ReductionNeverUnfold]
      | IDENT "default"; IDENT "implicits" -> [`DefaultImplicits]
      | IDENT "clear"; IDENT "implicits" -> [`ClearImplicits]
      | IDENT "clear"; IDENT "scopes" -> [`ClearScopes]
      | IDENT "rename" -> [`Rename]
      | IDENT "assert" -> [`Assert]
      | IDENT "extra"; IDENT "scopes" -> [`ExtraScopes]
      | IDENT "clear"; IDENT "scopes"; IDENT "and"; IDENT "implicits" ->
          [`ClearImplicits; `ClearScopes]
      | IDENT "clear"; IDENT "implicits"; IDENT "and"; IDENT "scopes" ->
          [`ClearImplicits; `ClearScopes]
      ] ]
  ;
  implicit_name:
    [ [ "!"; id = ident -> (id, false, true)
    | id = ident -> (id,false,false)
    | "["; "!"; id = ident; "]" -> (id,true,true)
    | "["; id = ident; "]" -> (id,true, false) ] ]
  ;
  scope:
    [ [ "%"; key = IDENT -> key ] ]
  ;
  argument_spec: [
       [ b = OPT "!"; id = name ; s = OPT scope ->
       snd id, not (Option.is_empty b), Option.map (fun x -> !@loc, x) s
    ]
  ];
  (* List of arguments implicit status, scope, modifiers *)
  argument_spec_block: [
    [ item = argument_spec ->
      let name, recarg_like, notation_scope = item in
      [`Id { name=name; recarg_like=recarg_like;
             notation_scope=notation_scope;
             implicit_status = NotImplicit}]
    | "/" -> [`Slash]
    | "("; items = LIST1 argument_spec; ")"; sc = OPT scope ->
       let f x = match sc, x with
         | None, x -> x | x, None -> Option.map (fun y -> !@loc, y) x
         | Some _, Some _ -> error "scope declared twice" in
       List.map (fun (name,recarg_like,notation_scope) ->
           `Id { name=name; recarg_like=recarg_like;
                 notation_scope=f notation_scope;
                 implicit_status = NotImplicit}) items
    | "["; items = LIST1 argument_spec; "]"; sc = OPT scope ->
       let f x = match sc, x with
         | None, x -> x | x, None -> Option.map (fun y -> !@loc, y) x
         | Some _, Some _ -> error "scope declared twice" in
       List.map (fun (name,recarg_like,notation_scope) ->
           `Id { name=name; recarg_like=recarg_like;
                 notation_scope=f notation_scope;
                 implicit_status = Implicit}) items
    | "{"; items = LIST1 argument_spec; "}"; sc = OPT scope ->
       let f x = match sc, x with
         | None, x -> x | x, None -> Option.map (fun y -> !@loc, y) x
         | Some _, Some _ -> error "scope declared twice" in
       List.map (fun (name,recarg_like,notation_scope) ->
           `Id { name=name; recarg_like=recarg_like;
                 notation_scope=f notation_scope;
                 implicit_status = MaximallyImplicit}) items
    ]
  ];
  name_or_bang: [
       [ b = OPT "!"; id = name ->
       not (Option.is_empty b), id
    ]
  ];
  (* Same as [argument_spec_block], but with only implicit status and names *)
  more_implicits_block: [
<<<<<<< HEAD
    [ name = name -> [(snd name, Vernacexpr.NotImplicit)]
    | "["; items = LIST1 name; "]" ->
       List.map (fun name -> (snd name, Vernacexpr.Implicit)) items
    | "{"; items = LIST1 name; "}" ->
       List.map (fun name -> (snd name, Vernacexpr.MaximallyImplicit)) items
=======
    [ (bang,name) = name_or_bang -> (bang, [(snd name, Vernacexpr.NotImplicit)])
    | "/" -> (true (* Should warn about deprecated syntax *), [])
    | "["; items = LIST1 name_or_bang; "]" ->
       (List.exists fst items, List.map (fun (_,(_,name)) -> (name, Vernacexpr.Implicit)) items)
    | "{"; items = LIST1 name_or_bang; "}" ->
       (List.exists fst items, List.map (fun (_,(_,name)) -> (name, Vernacexpr.MaximallyImplicit)) items)
>>>>>>> 3e6fa1cb
    ]
  ];
  strategy_level:
    [ [ IDENT "expand" -> Conv_oracle.Expand
      | IDENT "opaque" -> Conv_oracle.Opaque
      | n=INT -> Conv_oracle.Level (int_of_string n)
      | "-"; n=INT -> Conv_oracle.Level (- int_of_string n)
      | IDENT "transparent" -> Conv_oracle.transparent ] ]
  ;
  instance_name:
    [ [ name = pidentref; sup = OPT binders ->
	  (let ((loc,id),l) = name in ((loc, Name id),l)),
          (Option.default [] sup)
      | -> ((!@loc, Anonymous), None), []  ] ]
  ;
  hint_info:
    [ [ "|"; i = OPT natural; pat = OPT constr_pattern ->
         { hint_priority = i; hint_pattern = pat }
      | -> { hint_priority = None; hint_pattern = None } ] ]
  ;
  reserv_list:
    [ [ bl = LIST1 reserv_tuple -> bl | b = simple_reserv -> [b] ] ]
  ;
  reserv_tuple:
    [ [ "("; a = simple_reserv; ")" -> a ] ]
  ;
  simple_reserv:
    [ [ idl = LIST1 identref; ":"; c = lconstr -> (idl,c) ] ]
  ;

END

GEXTEND Gram
  GLOBAL: command query_command class_rawexpr;

  command:
    [ [ IDENT "Comments"; l = LIST0 comment -> VernacComments l

      (* Hack! Should be in grammar_ext, but camlp4 factorize badly *)
      | IDENT "Declare"; IDENT "Instance"; namesup = instance_name; ":";
	 expl = [ "!" -> Decl_kinds.Implicit | -> Decl_kinds.Explicit ] ; t = operconstr LEVEL "200";
	 info = hint_info ->
	   VernacInstance (true, snd namesup, (fst namesup, expl, t), None, info)

      (* System directory *)
      | IDENT "Pwd" -> VernacChdir None
      | IDENT "Cd" -> VernacChdir None
      | IDENT "Cd"; dir = ne_string -> VernacChdir (Some dir)

      (* Toplevel control *)
      | IDENT "Drop" -> VernacToplevelControl Drop
      | IDENT "Quit" -> VernacToplevelControl Quit

      | IDENT "Load"; verbosely = [ IDENT "Verbose" -> true | -> false ];
	s = [ s = ne_string -> s | s = IDENT -> s ] ->
	  VernacLoad (verbosely, s)
      | IDENT "Declare"; IDENT "ML"; IDENT "Module"; l = LIST1 ne_string ->
	  VernacDeclareMLModule l

      | IDENT "Locate"; l = locatable -> VernacLocate l

      (* Managing load paths *)
      | IDENT "Add"; IDENT "LoadPath"; dir = ne_string; alias = as_dirpath ->
	  VernacAddLoadPath (false, dir, alias)
      | IDENT "Add"; IDENT "Rec"; IDENT "LoadPath"; dir = ne_string;
	  alias = as_dirpath -> VernacAddLoadPath (true, dir, alias)
      | IDENT "Remove"; IDENT "LoadPath"; dir = ne_string ->
	  VernacRemoveLoadPath dir

       (* For compatibility *)
      | IDENT "AddPath"; dir = ne_string; "as"; alias = as_dirpath ->
	  VernacAddLoadPath (false, dir, alias)
      | IDENT "AddRecPath"; dir = ne_string; "as"; alias = as_dirpath ->
	  VernacAddLoadPath (true, dir, alias)
      | IDENT "DelPath"; dir = ne_string ->
	  VernacRemoveLoadPath dir

      (* Type-Checking (pas dans le refman) *)
      | "Type"; c = lconstr -> VernacGlobalCheck c

      (* Printing (careful factorization of entries) *)
      | IDENT "Print"; p = printable -> VernacPrint p
      | IDENT "Print"; qid = smart_global -> VernacPrint (PrintName qid)
      | IDENT "Print"; IDENT "Module"; "Type"; qid = global ->
	  VernacPrint (PrintModuleType qid)
      | IDENT "Print"; IDENT "Module"; qid = global ->
	  VernacPrint (PrintModule qid)
      | IDENT "Print"; IDENT "Namespace" ; ns = dirpath ->
          VernacPrint (PrintNamespace ns)
      | IDENT "Inspect"; n = natural -> VernacPrint (PrintInspect n)

      | IDENT "Add"; IDENT "ML"; IDENT "Path"; dir = ne_string ->
	  VernacAddMLPath (false, dir)
      | IDENT "Add"; IDENT "Rec"; IDENT "ML"; IDENT "Path"; dir = ne_string ->
	  VernacAddMLPath (true, dir)

      (* For acting on parameter tables *)
      | "Set"; table = option_table; v = option_value ->
        begin match v with
        | StringValue s ->
          (* We make a special case for warnings because appending is their
          natural semantics *)
          if CString.List.equal table ["Warnings"] then
            VernacSetAppendOption (table, s)
          else
            let (last, prefix) = List.sep_last table in
            if String.equal last "Append" && not (List.is_empty prefix) then
              VernacSetAppendOption (prefix, s)
            else
              VernacSetOption (table, v)
        | _ -> VernacSetOption (table, v)
        end
      | "Set"; table = option_table ->
  	  VernacSetOption (table,BoolValue true)
      | IDENT "Unset"; table = option_table ->
  	  VernacUnsetOption table

      | IDENT "Print"; IDENT "Table"; table = option_table ->
	  VernacPrintOption table

      | IDENT "Add"; table = IDENT; field = IDENT; v = LIST1 option_ref_value
        -> VernacAddOption ([table;field], v)
      (* A global value below will be hidden by a field above! *)
      (* In fact, we give priority to secondary tables *)
      (* No syntax for tertiary tables due to conflict *)
      (* (but they are unused anyway) *)
      | IDENT "Add"; table = IDENT; v = LIST1 option_ref_value ->
          VernacAddOption ([table], v)

      | IDENT "Test"; table = option_table; "for"; v = LIST1 option_ref_value
        -> VernacMemOption (table, v)
      | IDENT "Test"; table = option_table ->
          VernacPrintOption table

      | IDENT "Remove"; table = IDENT; field = IDENT; v= LIST1 option_ref_value
        -> VernacRemoveOption ([table;field], v)
      | IDENT "Remove"; table = IDENT; v = LIST1 option_ref_value ->
	  VernacRemoveOption ([table], v) ]] 
  ;
  query_command: (* TODO: rapprocher Eval et Check *)
    [ [ IDENT "Eval"; r = red_expr; "in"; c = lconstr ->
          fun g -> VernacCheckMayEval (Some r, g, c)
      | IDENT "Compute"; c = lconstr ->
	  fun g -> VernacCheckMayEval (Some (Genredexpr.CbvVm None), g, c)
      | IDENT "Check"; c = lconstr ->
	 fun g -> VernacCheckMayEval (None, g, c)
      (* Searching the environment *)
      | IDENT "About"; qid = smart_global ->
	 fun g -> VernacPrint (PrintAbout (qid,g))
      | IDENT "SearchHead"; c = constr_pattern; l = in_or_out_modules ->
	  fun g -> VernacSearch (SearchHead c,g, l)
      | IDENT "SearchPattern"; c = constr_pattern; l = in_or_out_modules ->
	  fun g -> VernacSearch (SearchPattern c,g, l)
      | IDENT "SearchRewrite"; c = constr_pattern; l = in_or_out_modules ->
	  fun g -> VernacSearch (SearchRewrite c,g, l)
      | IDENT "Search"; s = searchabout_query; l = searchabout_queries ->
	  let (sl,m) = l in fun g -> VernacSearch (SearchAbout (s::sl),g, m)
      (* compatibility: SearchAbout *)
      | IDENT "SearchAbout"; s = searchabout_query; l = searchabout_queries ->
	  fun g -> let (sl,m) = l in VernacSearch (SearchAbout (s::sl),g, m)
      (* compatibility: SearchAbout with "[ ... ]" *)
      | IDENT "SearchAbout"; "["; sl = LIST1 searchabout_query; "]";
	  l = in_or_out_modules -> fun g -> VernacSearch (SearchAbout sl,g, l)
      ] ]
  ;
  printable:
    [ [ IDENT "Term"; qid = smart_global -> PrintName qid
      | IDENT "All" -> PrintFullContext
      | IDENT "Section"; s = global -> PrintSectionContext s
      | IDENT "Grammar"; ent = IDENT ->
          (* This should be in "syntax" section but is here for factorization*)
	  PrintGrammar ent
      | IDENT "LoadPath"; dir = OPT dirpath -> PrintLoadPath dir
      | IDENT "Modules" ->
          error "Print Modules is obsolete; use Print Libraries instead"
      | IDENT "Libraries" -> PrintModules

      | IDENT "ML"; IDENT "Path" -> PrintMLLoadPath
      | IDENT "ML"; IDENT "Modules" -> PrintMLModules
      | IDENT "Debug"; IDENT "GC" -> PrintDebugGC
      | IDENT "Graph" -> PrintGraph
      | IDENT "Classes" ->  PrintClasses
      | IDENT "TypeClasses" -> PrintTypeClasses
      | IDENT "Instances"; qid = smart_global -> PrintInstances qid
      | IDENT "Coercions" -> PrintCoercions
      | IDENT "Coercion"; IDENT "Paths"; s = class_rawexpr; t = class_rawexpr
         -> PrintCoercionPaths (s,t)
      | IDENT "Canonical"; IDENT "Projections" -> PrintCanonicalConversions
      | IDENT "Tables" -> PrintTables
      | IDENT "Options" -> PrintTables (* A Synonymous to Tables *)
      | IDENT "Hint" -> PrintHintGoal
      | IDENT "Hint"; qid = smart_global -> PrintHint qid
      | IDENT "Hint"; "*" -> PrintHintDb
      | IDENT "HintDb"; s = IDENT -> PrintHintDbName s
      | IDENT "Scopes" -> PrintScopes
      | IDENT "Scope"; s = IDENT -> PrintScope s
      | IDENT "Visibility"; s = OPT [x = IDENT -> x ] -> PrintVisibility s
      | IDENT "Implicit"; qid = smart_global -> PrintImplicit qid
      | IDENT "Universes"; fopt = OPT ne_string -> PrintUniverses (false, fopt)
      | IDENT "Sorted"; IDENT "Universes"; fopt = OPT ne_string -> PrintUniverses (true, fopt)
      | IDENT "Assumptions"; qid = smart_global -> PrintAssumptions (false, false, qid)
      | IDENT "Opaque"; IDENT "Dependencies"; qid = smart_global -> PrintAssumptions (true, false, qid)
      | IDENT "Transparent"; IDENT "Dependencies"; qid = smart_global -> PrintAssumptions (false, true, qid)
      | IDENT "All"; IDENT "Dependencies"; qid = smart_global -> PrintAssumptions (true, true, qid)
      | IDENT "Strategy"; qid = smart_global -> PrintStrategy (Some qid)
      | IDENT "Strategies" -> PrintStrategy None ] ]
  ;
  class_rawexpr:
    [ [ IDENT "Funclass" -> FunClass
      | IDENT "Sortclass" -> SortClass
      | qid = smart_global -> RefClass qid ] ]
  ;
  locatable:
    [ [ qid = smart_global -> LocateAny qid
      | IDENT "Term"; qid = smart_global -> LocateTerm qid
      | IDENT "File"; f = ne_string -> LocateFile f
      | IDENT "Library"; qid = global -> LocateLibrary qid
      | IDENT "Module"; qid = global -> LocateModule qid
      | IDENT "Ltac"; qid = global -> LocateTactic qid ] ]
  ;
  option_value:
    [ [ n  = integer   -> IntValue (Some n)
      | s  = STRING    -> StringValue s ] ]
  ;
  option_ref_value:
    [ [ id = global   -> QualidRefValue id
      | s  = STRING   -> StringRefValue s ] ]
  ;
  option_table:
    [ [ fl = LIST1 [ x = IDENT -> x ] -> fl ]]
  ;
  as_dirpath:
    [ [ d = OPT [ "as"; d = dirpath -> d ] -> d ] ]
  ;
  ne_in_or_out_modules:
    [ [ IDENT "inside"; l = LIST1 global -> SearchInside l
      | IDENT "outside"; l = LIST1 global -> SearchOutside l ] ]
  ;
  in_or_out_modules:
    [ [ m = ne_in_or_out_modules -> m
      | -> SearchOutside [] ] ]
  ;
  comment:
    [ [ c = constr -> CommentConstr c
      | s = STRING -> CommentString s
      | n = natural -> CommentInt n ] ]
  ;
  positive_search_mark:
    [ [ "-" -> false | -> true ] ]
  ;
  scope:
    [ [ "%"; key = IDENT -> key ] ]
  ;
  searchabout_query:
    [ [ b = positive_search_mark; s = ne_string; sc = OPT scope ->
            (b, SearchString (s,sc))
      | b = positive_search_mark; p = constr_pattern ->
            (b, SearchSubPattern p)
      ] ]
  ;
  searchabout_queries:
    [ [ m = ne_in_or_out_modules -> ([],m)
      | s = searchabout_query; l = searchabout_queries ->
        let (sl,m) = l in (s::sl,m)
      | -> ([],SearchOutside [])
      ] ]
  ;
END;

GEXTEND Gram
  command:
    [ [
(* State management *)
        IDENT "Write"; IDENT "State"; s = IDENT -> VernacWriteState s
      | IDENT "Write"; IDENT "State"; s = ne_string -> VernacWriteState s
      | IDENT "Restore"; IDENT "State"; s = IDENT -> VernacRestoreState s
      | IDENT "Restore"; IDENT "State"; s = ne_string -> VernacRestoreState s

(* Resetting *)
      | IDENT "Reset"; IDENT "Initial" -> VernacResetInitial
      | IDENT "Reset"; id = identref -> VernacResetName id
      | IDENT "Back" -> VernacBack 1
      | IDENT "Back"; n = natural -> VernacBack n
      | IDENT "BackTo"; n = natural -> VernacBackTo n
      | IDENT "Backtrack"; n = natural ; m = natural ; p = natural ->
	  VernacBacktrack (n,m,p)

(* Tactic Debugger *)
      |	IDENT "Debug"; IDENT "On" ->
          VernacSetOption (["Ltac";"Debug"], BoolValue true)

      |	IDENT "Debug"; IDENT "Off" ->
          VernacSetOption (["Ltac";"Debug"], BoolValue false)

(* registration of a custom reduction *)

      | IDENT "Declare"; IDENT "Reduction"; s = IDENT; ":=";
         r = red_expr ->
	   VernacDeclareReduction (s,r)

 ] ];
    END
;;

(* Grammar extensions *)

GEXTEND Gram
  GLOBAL: syntax;

  syntax:
   [ [ IDENT "Open"; local = obsolete_locality; IDENT "Scope"; sc = IDENT ->
         VernacOpenCloseScope (local,(true,sc))

     | IDENT "Close"; local = obsolete_locality; IDENT "Scope"; sc = IDENT ->
         VernacOpenCloseScope (local,(false,sc))

     | IDENT "Delimit"; IDENT "Scope"; sc = IDENT; "with"; key = IDENT ->
	 VernacDelimiters (sc, Some key)
     | IDENT "Undelimit"; IDENT "Scope"; sc = IDENT ->
	 VernacDelimiters (sc, None)

     | IDENT "Bind"; IDENT "Scope"; sc = IDENT; "with";
       refl = LIST1 class_rawexpr -> VernacBindScope (sc,refl)

     | IDENT "Infix"; local = obsolete_locality;
	 op = ne_lstring; ":="; p = constr;
         modl = [ "("; l = LIST1 syntax_modifier SEP ","; ")" -> l | -> [] ];
	 sc = OPT [ ":"; sc = IDENT -> sc ] ->
         VernacInfix (local,(op,modl),p,sc)
     | IDENT "Notation"; local = obsolete_locality; id = identref;
	 idl = LIST0 ident; ":="; c = constr; b = only_parsing ->
           VernacSyntacticDefinition
	     (id,(idl,c),local,b)
     | IDENT "Notation"; local = obsolete_locality; s = ne_lstring; ":=";
	 c = constr;
         modl = [ "("; l = LIST1 syntax_modifier SEP ","; ")" -> l | -> [] ];
	 sc = OPT [ ":"; sc = IDENT -> sc ] ->
           VernacNotation (local,c,(s,modl),sc)
     | IDENT "Format"; IDENT "Notation"; n = STRING; s = STRING; fmt = STRING ->
           VernacNotationAddFormat (n,s,fmt)

     | IDENT "Reserved"; IDENT "Infix"; s = ne_lstring;
	 l = [ "("; l = LIST1 syntax_modifier SEP ","; ")" -> l | -> [] ] ->
	   Metasyntax.check_infix_modifiers l;
	   let (loc,s) = s in
	   VernacSyntaxExtension (false,((loc,"x '"^s^"' y"),l))

     | IDENT "Reserved"; IDENT "Notation"; local = obsolete_locality;
	 s = ne_lstring;
	 l = [ "("; l = LIST1 syntax_modifier SEP ","; ")" -> l | -> [] ]
	 -> VernacSyntaxExtension (local,(s,l))

     (* "Print" "Grammar" should be here but is in "command" entry in order
        to factorize with other "Print"-based vernac entries *)
  ] ]
  ;
  only_parsing:
    [ [ "("; IDENT "only"; IDENT "parsing"; ")" ->
         Some Flags.Current
      | "("; IDENT "compat"; s = STRING; ")" ->
         Some (Coqinit.get_compat_version s)
      | -> None ] ]
  ;
  obsolete_locality:
    [ [ IDENT "Local" -> true | -> false ] ]
  ;
  level:
    [ [ IDENT "level"; n = natural -> NumLevel n
      | IDENT "next"; IDENT "level" -> NextLevel ] ]
  ;
  syntax_modifier:
    [ [ "at"; IDENT "level"; n = natural -> SetLevel n
      | IDENT "left"; IDENT "associativity" -> SetAssoc LeftA
      | IDENT "right"; IDENT "associativity" -> SetAssoc RightA
      | IDENT "no"; IDENT "associativity" -> SetAssoc NonA
      | IDENT "only"; IDENT "printing" -> SetOnlyPrinting
      | IDENT "only"; IDENT "parsing" -> SetOnlyParsing
      | IDENT "compat"; s = STRING ->
        SetCompatVersion (Coqinit.get_compat_version s)
      | IDENT "format"; s1 = [s = STRING -> (!@loc,s)];
                        s2 = OPT [s = STRING -> (!@loc,s)] ->
          begin match s1, s2 with
          | (_,k), Some s -> SetFormat(k,s)
          | s, None -> SetFormat ("text",s) end
      | x = IDENT; ","; l = LIST1 [id = IDENT -> id ] SEP ","; "at";
        lev = level -> SetItemLevel (x::l,lev)
      | x = IDENT; "at"; lev = level -> SetItemLevel ([x],lev)
      | x = IDENT; typ = syntax_extension_type -> SetEntryType (x,typ)
    ] ]
  ;
  syntax_extension_type:
    [ [ IDENT "ident" -> ETName | IDENT "global" -> ETReference
      | IDENT "bigint" -> ETBigint
      | IDENT "binder" -> ETBinder true
      | IDENT "closed"; IDENT "binder" -> ETBinder false
    ] ]
  ;
END<|MERGE_RESOLUTION|>--- conflicted
+++ resolved
@@ -580,15 +580,6 @@
   CWarnings.create ~name:"deprecated-implicit-arguments" ~category:"deprecated"
          (fun () -> strbrk "Implicit Arguments is deprecated; use Arguments instead")
 
-<<<<<<< HEAD
-=======
-let warn_deprecated_arguments_syntax =
-  CWarnings.create ~name:"deprecated-arguments-syntax" ~category:"deprecated"
-         (fun () -> strbrk "The \"/\" and \"!\" modifiers have an effect only "
-                    ++ strbrk "in the first arguments list. The syntax allowing"
-                    ++ strbrk " them to appear in other lists is deprecated.")
-
->>>>>>> 3e6fa1cb
 (* Extensions: implicits, coercions, etc. *)
 GEXTEND Gram
   GLOBAL: gallina_ext instance_name hint_info;
@@ -666,14 +657,7 @@
         args = LIST0 argument_spec_block;
         more_implicits = OPT
           [ ","; impl = LIST1
-<<<<<<< HEAD
             [ impl = LIST0 more_implicits_block -> List.flatten impl]
-=======
-            [ impl = LIST0 more_implicits_block ->
-              let warn_deprecated = List.exists fst impl in
-              if warn_deprecated then warn_deprecated_arguments_syntax ~loc:!@loc ();
-              List.flatten (List.map snd impl)]
->>>>>>> 3e6fa1cb
             SEP "," -> impl
           ];
         mods = OPT [ ":"; l = LIST1 arguments_modifier SEP "," -> l ] ->
@@ -790,20 +774,11 @@
   ];
   (* Same as [argument_spec_block], but with only implicit status and names *)
   more_implicits_block: [
-<<<<<<< HEAD
     [ name = name -> [(snd name, Vernacexpr.NotImplicit)]
     | "["; items = LIST1 name; "]" ->
        List.map (fun name -> (snd name, Vernacexpr.Implicit)) items
     | "{"; items = LIST1 name; "}" ->
        List.map (fun name -> (snd name, Vernacexpr.MaximallyImplicit)) items
-=======
-    [ (bang,name) = name_or_bang -> (bang, [(snd name, Vernacexpr.NotImplicit)])
-    | "/" -> (true (* Should warn about deprecated syntax *), [])
-    | "["; items = LIST1 name_or_bang; "]" ->
-       (List.exists fst items, List.map (fun (_,(_,name)) -> (name, Vernacexpr.Implicit)) items)
-    | "{"; items = LIST1 name_or_bang; "}" ->
-       (List.exists fst items, List.map (fun (_,(_,name)) -> (name, Vernacexpr.MaximallyImplicit)) items)
->>>>>>> 3e6fa1cb
     ]
   ];
   strategy_level:
