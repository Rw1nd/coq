--- conflicted
+++ resolved
@@ -140,7 +140,6 @@
 
 Check tele (t:Type) '((y,z):nat*nat) (x:t) := tt.
 
-<<<<<<< HEAD
 (* Checking that "fun" in a notation does not mixed up with the
    detection of a recursive binder *)
 
@@ -149,12 +148,15 @@
 
 (* Cyprien's part of bug #4765 *)
 
+Section Bug4765.
+
 Notation foo5 x T y := (fun x : T => y).
 Check foo5 x nat x.
-=======
+
+End Bug4765.
+
 (**********************************************************************)
 (* Test printing of #5526                                             *)
 
 Notation "x === x" := (eq_refl x) (only printing, at level 10).
-Check (fun x => eq_refl x).
->>>>>>> ce1e1dba
+Check (fun x => eq_refl x).