--- conflicted
+++ resolved
@@ -98,7 +98,6 @@
      : nat -> Prop
 tele (t : Type) '(y, z) (x : t0) := tt
      : forall t : Type, nat * nat -> t -> fpack
-<<<<<<< HEAD
 [fun x : nat => x + 0;; fun x : nat => x + 1;; fun x : nat => x + 2]
      : (nat -> nat) *
        ((nat -> nat) *
@@ -106,9 +105,7 @@
          ((nat -> nat) * ((nat -> nat) * ((nat -> nat) * (nat -> nat))))))
 foo5 x nat x
      : nat -> nat
-=======
 fun x : ?A => x === x
      : forall x : ?A, x = x
 where
-?A : [x : ?A |- Type] (x cannot be used)
->>>>>>> ce1e1dba
+?A : [x : ?A |- Type] (x cannot be used)