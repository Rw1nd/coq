(************************************************************************)
(*  v      *   The Coq Proof Assistant  /  The Coq Development Team     *)
(* <O___,, *   INRIA - CNRS - LIX - LRI - PPS - Copyright 1999-2015     *)
(*   \VV/  **************************************************************)
(*    //   *      This file is distributed under the terms of the       *)
(*         *       GNU Lesser General Public License Version 2.1        *)
(************************************************************************)

open Configwin

let pref_file = Filename.concat (Minilib.coqide_config_home ()) "coqiderc"
let accel_file = Filename.concat (Minilib.coqide_config_home ()) "coqide.keys"
let lang_manager = GSourceView2.source_language_manager ~default:true
let () = lang_manager#set_search_path
  ((Minilib.coqide_data_dirs ())@lang_manager#search_path)
let style_manager = GSourceView2.source_style_scheme_manager ~default:true
let () = style_manager#set_search_path
  ((Minilib.coqide_data_dirs ())@style_manager#search_path)

type tag = {
  tag_fg_color : string option;
  tag_bg_color : string option;
  tag_bold : bool;
  tag_italic : bool;
  tag_underline : bool;
}

(** Generic preferences *)

type obj = {
  set : string list -> unit;
  get : unit -> string list;
}

let preferences : obj Util.String.Map.t ref = ref Util.String.Map.empty

class type ['a] repr =
object
  method into : string list -> 'a option
  method from : 'a -> string list
end

class ['a] preference_signals ~(changed : 'a GUtil.signal) =
object
  inherit GUtil.ml_signals [changed#disconnect]
  method changed = changed#connect ~after
end

class ['a] preference ~(name : string list) ~(init : 'a) ~(repr : 'a repr) =
object (self)
  initializer
    let set v = match repr#into v with None -> () | Some s -> self#set s in
    let get () = repr#from self#get in
    let obj = { set = set; get = get; } in
    let name = String.concat "." name in
    if Util.String.Map.mem name !preferences then
      invalid_arg ("Preference " ^ name ^ " already exists")
    else
      preferences := Util.String.Map.add name obj !preferences

  val default = init
  val mutable data = init
  val changed : 'a GUtil.signal = new GUtil.signal ()
  val name : string list = name
  method connect = new preference_signals ~changed
  method get = data
  method set (n : 'a) = data <- n; changed#call n
  method reset () = self#set default
  method default = default
end

let stick (pref : 'a preference) (obj : #GObj.widget as 'obj)
  (cb : 'a -> unit) =
  let _ = cb pref#get in
  let p_id = pref#connect#changed (fun v -> cb v) in
  let _ = obj#misc#connect#destroy (fun () -> pref#connect#disconnect p_id) in
  ()

(** Useful marshallers *)

let mod_to_str m =
  match m with
    | `MOD1 -> "<Alt>"
    | `MOD2 -> "<Mod2>"
    | `MOD3 -> "<Mod3>"
    | `MOD4 -> "<Mod4>"
    | `MOD5 -> "<Mod5>"
    | `CONTROL -> "<Control>"
    | `SHIFT -> "<Shift>"
    | `HYPER -> "<Hyper>"
    | `META -> "<Meta>"
    | `RELEASE -> ""
    | `SUPER -> "<Super>"
    |  `BUTTON1| `BUTTON2| `BUTTON3| `BUTTON4| `BUTTON5| `LOCK -> ""

let mod_list_to_str l = List.fold_left (fun s m -> (mod_to_str m)^s) "" l

let str_to_mod_list s = snd (GtkData.AccelGroup.parse s)

type project_behavior = Ignore_args | Append_args | Subst_args

let string_of_project_behavior = function
  |Ignore_args -> "ignored"
  |Append_args -> "appended to arguments"
  |Subst_args -> "taken instead of arguments"

let project_behavior_of_string s =
  if s = "taken instead of arguments" then Subst_args
  else if s = "appended to arguments" then Append_args
  else Ignore_args

type inputenc = Elocale | Eutf8 | Emanual of string

let string_of_inputenc = function
  |Elocale -> "LOCALE"
  |Eutf8 -> "UTF-8"
  |Emanual s -> s

let inputenc_of_string s =
      (if s = "UTF-8" then Eutf8
       else if s = "LOCALE" then Elocale
       else Emanual s)

let use_default_doc_url = "(automatic)"

module Repr =
struct

let string : string repr =
object
  method from s = [s]
  method into = function [s] -> Some s | _ -> None
end

let string_pair : (string * string) repr =
object
  method from (s1, s2) = [s1; s2]
  method into = function [s1; s2] -> Some (s1, s2) | _ -> None
end

let string_list : string list repr =
object
  method from s = s
  method into s = Some s
end

let bool : bool repr =
object
  method from s = [string_of_bool s]
  method into = function
  | ["true"] -> Some true
  | ["false"] -> Some false
  | _ -> None
end

let int : int repr =
object
  method from s = [string_of_int s]
  method into = function
  | [i] -> (try Some (int_of_string i) with _ -> None)
  | _ -> None
end

let option (r : 'a repr) : 'a option repr =
object
  method from = function None -> [] | Some v -> "" :: r#from v
  method into = function
  | [] -> Some None
  | "" :: s -> Some (r#into s)
  | _ -> None
end

let custom (from : 'a -> string) (into : string -> 'a) : 'a repr =
object
  method from x = try [from x] with _ -> []
  method into = function
  | [s] -> (try Some (into s) with _ -> None)
  | _ -> None
end

let tag : tag repr =
let _to s = if s = "" then None else Some s in
let _of = function None -> "" | Some s -> s in
object
  method from tag = [
    _of tag.tag_fg_color;
    _of tag.tag_bg_color;
    string_of_bool tag.tag_bold;
    string_of_bool tag.tag_italic;
    string_of_bool tag.tag_underline;
  ]
  method into = function
  | [fg; bg; bd; it; ul] ->
    (try Some {
      tag_fg_color = _to fg;
      tag_bg_color = _to bg;
      tag_bold = bool_of_string bd;
      tag_italic = bool_of_string it;
      tag_underline = bool_of_string ul;
      }
    with _ -> None)
  | _ -> None
end

end

let get_config_file name =
  let find_config dir = Sys.file_exists (Filename.concat dir name) in
  let config_dir = List.find find_config (Minilib.coqide_config_dirs ()) in
  Filename.concat config_dir name

(* Small hack to handle v8.3 to v8.4 change in configuration file *)
let loaded_pref_file =
  try get_config_file "coqiderc"
  with Not_found -> Filename.concat (Option.default "" (Glib.get_home_dir ())) ".coqiderc"

let loaded_accel_file =
  try get_config_file "coqide.keys"
  with Not_found -> Filename.concat (Option.default "" (Glib.get_home_dir ())) ".coqide.keys"

(** Hooks *)

(** New style preferences *)

let cmd_coqtop =
  new preference ~name:["cmd_coqtop"] ~init:None ~repr:Repr.(option string)

let cmd_coqc =
  new preference ~name:["cmd_coqc"] ~init:"coqc" ~repr:Repr.(string)

let cmd_make =
  new preference ~name:["cmd_make"] ~init:"make" ~repr:Repr.(string)

let cmd_coqmakefile =
  new preference ~name:["cmd_coqmakefile"] ~init:"coq_makefile -o makefile *.v" ~repr:Repr.(string)

let cmd_coqdoc =
  new preference ~name:["cmd_coqdoc"] ~init:"coqdoc -q -g" ~repr:Repr.(string)

let source_language =
  new preference ~name:["source_language"] ~init:"coq" ~repr:Repr.(string)

let source_style =
  new preference ~name:["source_style"] ~init:"coq_style" ~repr:Repr.(string)

let global_auto_revert =
  new preference ~name:["global_auto_revert"] ~init:false ~repr:Repr.(bool)

let global_auto_revert_delay =
  new preference ~name:["global_auto_revert_delay"] ~init:10000 ~repr:Repr.(int)

let auto_save =
  new preference ~name:["auto_save"] ~init:true ~repr:Repr.(bool)

let auto_save_delay =
  new preference ~name:["auto_save_delay"] ~init:10000 ~repr:Repr.(int)

let auto_save_name =
  new preference ~name:["auto_save_name"] ~init:("#","#") ~repr:Repr.(string_pair)

let read_project =
  let repr = Repr.custom string_of_project_behavior project_behavior_of_string in
  new preference ~name:["read_project"] ~init:Append_args ~repr

let project_file_name =
  new preference ~name:["project_file_name"] ~init:"_CoqProject" ~repr:Repr.(string)

let project_path =
  new preference ~name:["project_path"] ~init:None ~repr:Repr.(option string)

let encoding =
  let repr = Repr.custom string_of_inputenc inputenc_of_string in
  let init = if Sys.os_type = "Win32" then Eutf8 else Elocale in
  new preference ~name:["encoding"] ~init ~repr

let automatic_tactics =
  let init = ["trivial"; "tauto"; "auto"; "omega"; "auto with *"; "intuition" ] in
  new preference ~name:["automatic_tactics"] ~init ~repr:Repr.(string_list)

let cmd_print =
  new preference ~name:["cmd_print"] ~init:"lpr" ~repr:Repr.(string)

let attach_modifiers (pref : string preference) prefix =
  let cb mds =
    let mds = str_to_mod_list mds in
    let change ~path ~key ~modi ~changed =
      if CString.is_sub prefix path 0 then
        ignore (GtkData.AccelMap.change_entry ~key ~modi:mds ~replace:true path)
    in
    GtkData.AccelMap.foreach change
  in
  pref#connect#changed cb

let modifier_for_navigation =
  new preference ~name:["modifier_for_navigation"] ~init:"<Control><Alt>" ~repr:Repr.(string)

let modifier_for_templates =
  new preference ~name:["modifier_for_templates"] ~init:"<Control><Shift>" ~repr:Repr.(string)
 
let modifier_for_tactics =
  new preference ~name:["modifier_for_tactics"] ~init:"<Control><Alt>" ~repr:Repr.(string)

<<<<<<< HEAD
let modifier_for_display =
  new preference ~name:["modifier_for_display"] ~init:"<Alt><Shift>" ~repr:Repr.(string)
=======
    modifier_for_navigation = "<Control>";
    modifier_for_templates = "<Control><Shift>";
    modifier_for_tactics = "<Control><Alt>";
    modifier_for_display = "<Alt><Shift>";
    modifiers_valid = "<Alt><Control><Shift>";
>>>>>>> 8e25e107

let _ = attach_modifiers modifier_for_navigation "<Actions>/Navigation/"
let _ = attach_modifiers modifier_for_templates "<Actions>/Templates/"
let _ = attach_modifiers modifier_for_tactics "<Actions>/Tactics/"
let _ = attach_modifiers modifier_for_display "<Actions>/View/"

let modifiers_valid =
  new preference ~name:["modifiers_valid"] ~init:"<Alt><Control><Shift>" ~repr:Repr.(string)

let cmd_browse =
  new preference ~name:["cmd_browse"] ~init:Flags.browser_cmd_fmt ~repr:Repr.(string)

let cmd_editor =
  let init = if Sys.os_type = "Win32" then "NOTEPAD %s" else "emacs %s" in
  new preference ~name:["cmd_editor"] ~init ~repr:Repr.(string)

let text_font =
  let init = match Coq_config.gtk_platform with
  | `QUARTZ -> "Arial Unicode MS 11"
  | _ -> "Monospace 10"
  in
  new preference ~name:["text_font"] ~init ~repr:Repr.(string)

let doc_url =
object
  inherit [string] preference
    ~name:["doc_url"] ~init:Coq_config.wwwrefman ~repr:Repr.(string)
    as super

  method set v =
    if not (Flags.is_standard_doc_url v) &&
      v <> use_default_doc_url &&
      (* Extra hack to support links to last released doc version *)
      v <> Coq_config.wwwcoq ^ "doc" &&
      v <> Coq_config.wwwcoq ^ "doc/"
    then super#set v

end

let library_url =
  new preference ~name:["library_url"] ~init:Coq_config.wwwstdlib ~repr:Repr.(string)

let show_toolbar =
  new preference ~name:["show_toolbar"] ~init:true ~repr:Repr.(bool)

let contextual_menus_on_goal =
  new preference ~name:["contextual_menus_on_goal"] ~init:true ~repr:Repr.(bool)

let window_width =
  new preference ~name:["window_width"] ~init:800 ~repr:Repr.(int)

let window_height =
  new preference ~name:["window_height"] ~init:600 ~repr:Repr.(int)

let auto_complete =
  new preference ~name:["auto_complete"] ~init:false ~repr:Repr.(bool)

let stop_before =
  new preference ~name:["stop_before"] ~init:true ~repr:Repr.(bool)

let reset_on_tab_switch =
  new preference ~name:["reset_on_tab_switch"] ~init:false ~repr:Repr.(bool)

let vertical_tabs =
  new preference ~name:["vertical_tabs"] ~init:false ~repr:Repr.(bool)

let opposite_tabs =
  new preference ~name:["opposite_tabs"] ~init:false ~repr:Repr.(bool)

let background_color =
  new preference ~name:["background_color"] ~init:"cornsilk" ~repr:Repr.(string)

let attach_bg (pref : string preference) (tag : GText.tag) =
  pref#connect#changed (fun c -> tag#set_property (`BACKGROUND c))

let attach_fg (pref : string preference) (tag : GText.tag) =
  pref#connect#changed (fun c -> tag#set_property (`FOREGROUND c))

let processing_color =
  new preference ~name:["processing_color"] ~init:"light blue" ~repr:Repr.(string)

let _ = attach_bg processing_color Tags.Script.to_process
let _ = attach_bg processing_color Tags.Script.incomplete

let default_tag = {
  tag_fg_color = None;
  tag_bg_color = None;
  tag_bold = false;
  tag_italic = false;
  tag_underline = false;
}

let tags = ref Util.String.Map.empty

let list_tags () = !tags

let create_tag name default =
  let pref = new preference ~name:[name] ~init:default ~repr:Repr.(tag) in
  let set_tag tag =
    begin match pref#get.tag_bg_color with
    | None -> tag#set_property (`BACKGROUND_SET false)
    | Some c ->
      tag#set_property (`BACKGROUND_SET true);
      tag#set_property (`BACKGROUND c)
    end;
    begin match pref#get.tag_fg_color with
    | None -> tag#set_property (`FOREGROUND_SET false)
    | Some c ->
      tag#set_property (`FOREGROUND_SET true);
      tag#set_property (`FOREGROUND c)
    end;
    begin match pref#get.tag_bold with
    | false -> tag#set_property (`WEIGHT_SET false)
    | true ->
      tag#set_property (`WEIGHT_SET true);
      tag#set_property (`WEIGHT `BOLD)
    end;
    begin match pref#get.tag_italic with
    | false -> tag#set_property (`STYLE_SET false)
    | true ->
      tag#set_property (`STYLE_SET true);
      tag#set_property (`STYLE `ITALIC)
    end;
    begin match pref#get.tag_underline with
    | false -> tag#set_property (`UNDERLINE_SET false)
    | true ->
      tag#set_property (`UNDERLINE_SET true);
      tag#set_property (`UNDERLINE `SINGLE)
    end;
  in
  let iter table =
    let tag = GText.tag ~name () in
    table#add tag#as_tag;
    pref#connect#changed (fun _ -> set_tag tag);
    set_tag tag;
  in
  List.iter iter [Tags.Script.table; Tags.Proof.table; Tags.Message.table];
  tags := Util.String.Map.add name pref !tags

let () =
  let iter name = create_tag name default_tag in
  List.iter iter [
    "constr.evar";
    "constr.keyword";
    "constr.notation";
    "constr.path";
    "constr.reference";
    "constr.type";
    "constr.variable";
    "message.debug";
    "message.error";
    "message.warning";
    "module.definition";
    "module.keyword";
    "tactic.keyword";
    "tactic.primitive";
    "tactic.string";
  ]

let processed_color =
  new preference ~name:["processed_color"] ~init:"light green" ~repr:Repr.(string)

let _ = attach_bg processed_color Tags.Script.processed
let _ = attach_bg processed_color Tags.Proof.highlight

let error_color =
  new preference ~name:["error_color"] ~init:"#FFCCCC" ~repr:Repr.(string)

let _ = attach_bg error_color Tags.Script.error_bg

let error_fg_color =
  new preference ~name:["error_fg_color"] ~init:"red" ~repr:Repr.(string)

let _ = attach_fg error_fg_color Tags.Script.error

let dynamic_word_wrap =
  new preference ~name:["dynamic_word_wrap"] ~init:false ~repr:Repr.(bool)

let show_line_number =
  new preference ~name:["show_line_number"] ~init:false ~repr:Repr.(bool)

let auto_indent =
  new preference ~name:["auto_indent"] ~init:false ~repr:Repr.(bool)

let show_spaces =
  new preference ~name:["show_spaces"] ~init:true ~repr:Repr.(bool)

let show_right_margin =
  new preference ~name:["show_right_margin"] ~init:false ~repr:Repr.(bool)

let show_progress_bar =
  new preference ~name:["show_progress_bar"] ~init:true ~repr:Repr.(bool)

let spaces_instead_of_tabs =
  new preference ~name:["spaces_instead_of_tabs"] ~init:true ~repr:Repr.(bool)

let tab_length =
  new preference ~name:["tab_length"] ~init:2 ~repr:Repr.(int)

let highlight_current_line =
  new preference ~name:["highlight_current_line"] ~init:false ~repr:Repr.(bool)

let nanoPG =
  new preference ~name:["nanoPG"] ~init:false ~repr:Repr.(bool)

class tag_button (box : Gtk.box Gtk.obj) =
object (self)

  inherit GObj.widget box

  val fg_color = GButton.color_button ()
  val fg_unset = GButton.toggle_button ()
  val bg_color = GButton.color_button ()
  val bg_unset = GButton.toggle_button ()
  val bold = GButton.toggle_button ()
  val italic = GButton.toggle_button ()
  val underline = GButton.toggle_button ()

  method set_tag tag =
    let track c but set = match c with
    | None -> set#set_active true
    | Some c ->
      set#set_active false;
      but#set_color (Tags.color_of_string c)
    in
    track tag.tag_bg_color bg_color bg_unset;
    track tag.tag_fg_color fg_color fg_unset;
    bold#set_active tag.tag_bold;
    italic#set_active tag.tag_italic;
    underline#set_active tag.tag_underline;

  method tag =
    let get but set =
      if set#active then None
      else Some (Tags.string_of_color but#color)
    in
    {
      tag_bg_color = get bg_color bg_unset;
      tag_fg_color = get fg_color fg_unset;
      tag_bold = bold#active;
      tag_italic = italic#active;
      tag_underline = underline#active;
    }

  initializer
    let box = new GPack.box box in
    let set_stock button stock =
      let stock = GMisc.image ~stock ~icon_size:`BUTTON () in
      button#set_image stock#coerce
    in
    set_stock fg_unset `CANCEL;
    set_stock bg_unset `CANCEL;
    set_stock bold `BOLD;
    set_stock italic `ITALIC;
    set_stock underline `UNDERLINE;
    box#pack fg_color#coerce;
    box#pack fg_unset#coerce;
    box#pack bg_color#coerce;
    box#pack bg_unset#coerce;
    box#pack bold#coerce;
    box#pack italic#coerce;
    box#pack underline#coerce;
    let cb but obj = obj#set_sensitive (not but#active) in
    let _ = fg_unset#connect#toggled (fun () -> cb fg_unset fg_color#misc) in
    let _ = bg_unset#connect#toggled (fun () -> cb bg_unset bg_color#misc) in
    ()

end

let tag_button () =
  let box = GPack.hbox () in
  new tag_button (Gobject.unsafe_cast box#as_widget)

(** Old style preferences *)

let save_pref () =
  if not (Sys.file_exists (Minilib.coqide_config_home ()))
  then Unix.mkdir (Minilib.coqide_config_home ()) 0o700;
  let () = try GtkData.AccelMap.save accel_file with _ -> () in
  let add = Util.String.Map.add in
  let (++) x f = f x in
  let fold key obj accu = add key (obj.get ()) accu in
 
    (Util.String.Map.fold fold !preferences Util.String.Map.empty) ++
    Config_lexer.print_file pref_file

let load_pref () =
  let () = try GtkData.AccelMap.load loaded_accel_file with _ -> () in

    let m = Config_lexer.load_file loaded_pref_file in
    let iter name v =
      try (Util.String.Map.find name !preferences).set v
      with _ -> ()
    in
    Util.String.Map.iter iter m

let pstring name p = string ~f:p#set name p#get
let pbool name p = bool ~f:p#set name p#get
let pmodifiers ?(all = false) name p = modifiers
  ?allow:(if all then None else Some (str_to_mod_list modifiers_valid#get))
  ~f:(fun l -> p#set (mod_list_to_str l))
  ~help:"restart to apply"
  name
  (str_to_mod_list p#get)

let configure ?(apply=(fun () -> ())) () =
  let cmd_coqtop =
    string
      ~f:(fun s -> cmd_coqtop#set (if s = "AUTO" then None else Some s))
      "       coqtop" (match cmd_coqtop#get with |None -> "AUTO" | Some x -> x) in
  let cmd_coqc = pstring "       coqc" cmd_coqc in
  let cmd_make = pstring "       make" cmd_make in
  let cmd_coqmakefile = pstring "coqmakefile" cmd_coqmakefile in
  let cmd_coqdoc = pstring "     coqdoc" cmd_coqdoc in
  let cmd_print = pstring "   Print ps" cmd_print in

  let config_font =
    let box = GPack.hbox () in
    let w = GMisc.font_selection () in
    w#set_preview_text
      "Goal (∃n : nat, n ≤ 0)∧(∀x,y,z, x∈y⋃z↔x∈y∨x∈z).";
    box#pack ~expand:true w#coerce;
    ignore (w#misc#connect#realize
	      ~callback:(fun () -> w#set_font_name text_font#get));
    custom
      ~label:"Fonts for text"
      box
      (fun () ->
	 let fd =  w#font_name in
	 text_font#set fd)
      true
  in

  let config_color =
    let box = GPack.vbox () in
    let table = GPack.table
      ~row_spacings:5
      ~col_spacings:5
      ~border_width:2
      ~packing:(box#pack ~expand:true) ()
    in
    let reset_button = GButton.button
      ~label:"Reset"
      ~packing:box#pack ()
    in
    let iter i (text, pref) =
      let label = GMisc.label
        ~text ~packing:(table#attach ~expand:`X ~left:0 ~top:i) ()
      in
      let () = label#set_xalign 0. in
      let button = GButton.color_button
        ~color:(Tags.color_of_string pref#get)
        ~packing:(table#attach ~left:1 ~top:i) ()
      in
      let _ = button#connect#color_set begin fun () ->
        pref#set (Tags.string_of_color button#color)
      end in
      let reset _ =
        pref#reset ();
        button#set_color Tags.(color_of_string pref#get)
      in
      let _ = reset_button#connect#clicked ~callback:reset in
      ()
    in
    let () = Util.List.iteri iter [
      ("Background color", background_color);
      ("Background color of processed text", processed_color);
      ("Background color of text being processed", processing_color);
      ("Background color of errors", error_color);
      ("Foreground color of errors", error_fg_color);
    ] in
    let label = "Color configuration" in
    let callback () = () in
    custom ~label box callback true
  in

  let config_tags =
    let box = GPack.vbox () in
    let scroll = GBin.scrolled_window
      ~hpolicy:`NEVER
      ~vpolicy:`AUTOMATIC
      ~packing:(box#pack ~expand:true)
      ()
    in
    let table = GPack.table
      ~row_spacings:5
      ~col_spacings:5
      ~border_width:2
      ~packing:scroll#add_with_viewport ()
    in
    let reset_button = GButton.button
      ~label:"Reset"
      ~packing:box#pack ()
    in
    let i = ref 0 in
    let cb = ref [] in
    let iter text tag =
      let label = GMisc.label
        ~text ~packing:(table#attach ~expand:`X ~left:0 ~top:!i) ()
      in
      let () = label#set_xalign 0. in
      let button = tag_button () in
      let callback () = tag#set button#tag in
      button#set_tag tag#get;
      table#attach ~left:1 ~top:!i button#coerce;
      incr i;
      cb := callback :: !cb;
    in
    let () = Util.String.Map.iter iter !tags in
    let label = "Tag configuration" in
    let callback () = List.iter (fun f -> f ()) !cb in
    custom ~label box callback true
  in

  let config_editor =
    let label = "Editor configuration" in
    let box = GPack.vbox () in
    let button text (pref : bool preference) =
      let active = pref#get in
      let but = GButton.check_button ~label:text ~active ~packing:box#pack () in
      ignore (but#connect#toggled (fun () -> pref#set but#active))
    in
    let () = button "Dynamic word wrap" dynamic_word_wrap in
    let () = button "Show line number" show_line_number in
    let () = button "Auto indentation" auto_indent in
    let () = button "Auto completion" auto_complete in
    let () = button "Show spaces" show_spaces in
    let () = button "Show right margin" show_right_margin in
    let () = button "Show progress bar" show_progress_bar in
    let () = button "Insert spaces instead of tabs" spaces_instead_of_tabs in
    let () = button "Highlight current line" highlight_current_line in
    let () = button "Emacs/PG keybindings (μPG mode)" nanoPG in
    let callback () = () in
    custom ~label box callback true
  in

(*
  let show_toolbar =
    bool
      ~f:(fun s ->
	    current.show_toolbar <- s;
	    !show_toolbar s)
      "Show toolbar" current.show_toolbar
  in
  let window_height =
    string
    ~f:(fun s -> current.window_height <- (try int_of_string s with _ -> 600);
	  !resize_window ();
       )
      "Window height"
      (string_of_int current.window_height)
  in
  let window_width =
    string
    ~f:(fun s -> current.window_width <-
	  (try int_of_string s with _ -> 800))
      "Window width"
      (string_of_int current.window_width)
  in
*)
(*
  let config_appearance = [show_toolbar; window_width; window_height] in
*)
  let global_auto_revert = pbool "Enable global auto revert" global_auto_revert in
  let global_auto_revert_delay =
    string
    ~f:(fun s -> global_auto_revert_delay#set
	  (try int_of_string s with _ -> 10000))
      "Global auto revert delay (ms)"
      (string_of_int global_auto_revert_delay#get)
  in

  let auto_save = pbool "Enable auto save" auto_save in
  let auto_save_delay =
    string
    ~f:(fun s -> auto_save_delay#set
	  (try int_of_string s with _ -> 10000))
      "Auto save delay (ms)"
      (string_of_int auto_save_delay#get)
  in

  let stop_before = pbool "Stop interpreting before the current point" stop_before in

  let reset_on_tab_switch = pbool "Reset coqtop on tab switch" reset_on_tab_switch in

  let vertical_tabs = pbool "Vertical tabs" vertical_tabs in

  let opposite_tabs = pbool "Tabs on opposite side" opposite_tabs in

  let encodings =
    combo
      "File charset encoding "
      ~f:(fun s -> encoding#set (inputenc_of_string s))
      ~new_allowed: true
      ("UTF-8"::"LOCALE":: match encoding#get with
	|Emanual s -> [s]
	|_ -> []
      )
      (string_of_inputenc encoding#get)
  in

  let source_style =
    combo "Highlighting style:"
      ~f:source_style#set ~new_allowed:false
      style_manager#style_scheme_ids source_style#get
  in

  let source_language =
    combo "Language:"
      ~f:source_language#set ~new_allowed:false
      (List.filter
        (fun x -> Str.string_match (Str.regexp "^coq") x 0)
        lang_manager#language_ids)
      source_language#get
  in

  let read_project =
    combo
      "Project file options are"
      ~f:(fun s -> read_project#set (project_behavior_of_string s))
      ~editable:false
      [string_of_project_behavior Subst_args;
       string_of_project_behavior Append_args;
       string_of_project_behavior Ignore_args]
      (string_of_project_behavior read_project#get)
  in
  let project_file_name = pstring "Default name for project file" project_file_name in
  let modifier_for_tactics =
    pmodifiers "Modifiers for Tactics Menu" modifier_for_tactics
  in
  let modifier_for_templates =
    pmodifiers "Modifiers for Templates Menu" modifier_for_templates
  in
  let modifier_for_navigation =
    pmodifiers "Modifiers for Navigation Menu" modifier_for_navigation
  in
  let modifier_for_display =
    pmodifiers "Modifiers for View Menu" modifier_for_display
  in
  let modifiers_valid =
    pmodifiers ~all:true "Allowed modifiers" modifiers_valid
  in
  let cmd_editor =
    let predefined = [ "emacs %s"; "vi %s"; "NOTEPAD %s" ] in
    combo
      ~help:"(%s for file name)"
      "External editor"
      ~f:cmd_editor#set
      ~new_allowed: true
      (predefined@[if List.mem cmd_editor#get predefined then ""
                   else cmd_editor#get])
      cmd_editor#get
  in
  let cmd_browse =
    let predefined = [
      Coq_config.browser;
      "netscape -remote \"openURL(%s)\"";
      "mozilla -remote \"openURL(%s)\"";
      "firefox -remote \"openURL(%s,new-windows)\" || firefox %s &";
      "seamonkey -remote \"openURL(%s)\" || seamonkey %s &"
    ] in
    combo
      ~help:"(%s for url)"
      "Browser"
      ~f:cmd_browse#set
      ~new_allowed: true
      (predefined@[if List.mem cmd_browse#get predefined then ""
                   else cmd_browse#get])
      cmd_browse#get
  in
  let doc_url =
    let predefined = [
      "file://"^(List.fold_left Filename.concat (Coq_config.docdir) ["html";"refman";""]);
      Coq_config.wwwrefman;
      use_default_doc_url
    ] in
    combo
      "Manual URL"
      ~f:doc_url#set
      ~new_allowed: true
      (predefined@[if List.mem doc_url#get predefined then ""
                   else doc_url#get])
      doc_url#get in
  let library_url =
    let predefined = [
      "file://"^(List.fold_left Filename.concat (Coq_config.docdir) ["html";"stdlib";""]);
      Coq_config.wwwstdlib
    ] in
    combo
      "Library URL"
      ~f:(fun s -> library_url#set s)
      ~new_allowed: true
      (predefined@[if List.mem library_url#get predefined then ""
                   else library_url#get])
      library_url#get
  in
  let automatic_tactics =
    strings
      ~f:automatic_tactics#set
      ~add:(fun () -> ["<edit me>"])
      "Wizard tactics to try in order"
      automatic_tactics#get

  in

  let contextual_menus_on_goal = pbool "Contextual menus on goal" contextual_menus_on_goal in

  let misc = [contextual_menus_on_goal;stop_before;reset_on_tab_switch;
              vertical_tabs;opposite_tabs] in

(* ATTENTION !!!!! L'onglet Fonts doit etre en premier pour eviter un bug !!!!
   (shame on Benjamin) *)
  let cmds =
    [Section("Fonts", Some `SELECT_FONT,
	     [config_font]);
     Section("Colors", Some `SELECT_COLOR,
             [config_color; source_language; source_style]);
     Section("Tags", Some `SELECT_COLOR,
             [config_tags]);
     Section("Editor", Some `EDIT, [config_editor]);
     Section("Files", Some `DIRECTORY,
	     [global_auto_revert;global_auto_revert_delay;
	      auto_save; auto_save_delay; (* auto_save_name*)
	      encodings;
	     ]);
     Section("Project", Some (`STOCK "gtk-page-setup"),
	     [project_file_name;read_project;
	     ]);
(*
     Section("Appearance",
	     config_appearance);
*)
     Section("Externals", None,
	     [cmd_coqtop;cmd_coqc;cmd_make;cmd_coqmakefile; cmd_coqdoc;
	      cmd_print;cmd_editor;cmd_browse;doc_url;library_url]);
     Section("Tactics Wizard", None,
	     [automatic_tactics]);
     Section("Shortcuts", Some `PREFERENCES,
	     [modifiers_valid; modifier_for_tactics;
	      modifier_for_templates; modifier_for_display; modifier_for_navigation]);
     Section("Misc", Some `ADD,
	     misc)]
  in
(*
  Format.printf "before edit: current.text_font = %s@." (Pango.Font.to_string current.text_font);
*)
  let x = edit ~apply "Customizations" cmds in
(*
  Format.printf "after edit: current.text_font = %s@." (Pango.Font.to_string current.text_font);
*)
  match x with
    | Return_apply | Return_ok -> save_pref ()
    | Return_cancel -> ()<|MERGE_RESOLUTION|>--- conflicted
+++ resolved
@@ -292,7 +292,7 @@
   pref#connect#changed cb
 
 let modifier_for_navigation =
-  new preference ~name:["modifier_for_navigation"] ~init:"<Control><Alt>" ~repr:Repr.(string)
+  new preference ~name:["modifier_for_navigation"] ~init:"<Control>" ~repr:Repr.(string)
 
 let modifier_for_templates =
   new preference ~name:["modifier_for_templates"] ~init:"<Control><Shift>" ~repr:Repr.(string)
@@ -300,16 +300,8 @@
 let modifier_for_tactics =
   new preference ~name:["modifier_for_tactics"] ~init:"<Control><Alt>" ~repr:Repr.(string)
 
-<<<<<<< HEAD
 let modifier_for_display =
   new preference ~name:["modifier_for_display"] ~init:"<Alt><Shift>" ~repr:Repr.(string)
-=======
-    modifier_for_navigation = "<Control>";
-    modifier_for_templates = "<Control><Shift>";
-    modifier_for_tactics = "<Control><Alt>";
-    modifier_for_display = "<Alt><Shift>";
-    modifiers_valid = "<Alt><Control><Shift>";
->>>>>>> 8e25e107
 
 let _ = attach_modifiers modifier_for_navigation "<Actions>/Navigation/"
 let _ = attach_modifiers modifier_for_templates "<Actions>/Templates/"
